--- conflicted
+++ resolved
@@ -1185,15 +1185,6 @@
 	else
 		AC_MSG_CHECKING(for special snmp libraries)
 		SNMPLIB=`net-snmp-config --libs`
-<<<<<<< HEAD
-		# KLUDGE!!
-		# Apparently some versions of SUSE Linux don't include -lwrap in $SNMPAGENTLIB
-                case $SNMPAGENTLIB in
-                  *wrap*)	;;
-                  *)		SNMPAGENTLIB="$SNMPAGENTLIB -lwrap";;
-		esac
-=======
->>>>>>> b982b7c3
 		AC_MSG_RESULT($SNMPLIB)
 	fi
 elif test "x${ac_cv_header_ucd_snmp_snmp_h}" = "xyes"; then
@@ -1214,121 +1205,6 @@
 	ENABLE_SNMP="no"
 fi
 
-<<<<<<< HEAD
-check_snmp_libs ()
-{
-	OLDLIBS="$LIBS"
-	LIBS="$LIBS $@"
-	AC_MSG_CHECKING(snmp libraries: $LIBS)
-	AC_LINK_IFELSE([AC_LANG_PROGRAM([], [])], ,
-		AC_MSG_ERROR(cannot link with requested libraries ($LIBS). Reported errors follow:
-			$(cat conftest.err)))
-	AC_MSG_RESULT(ok)
-	LIBS="$OLDLIBS"
-}
-
-SNMPLIBSET=""
-if test "$ENABLE_SNMP" = "yes"; then
-	check_snmp_libs $SNMPLIB
-	SNMPLIBSET="$SNMPLIB"
-fi
-
-dnl
-dnl	There are more sophisticated and general ways of doing this, that
-dnl	are more general - but this is better than nothing.
-dnl
-dnl	The right procedure would be to locate the libraries that we've been
-dnl	told are needed, then do an RPM query on each of these libraries
-dnl	to find out what package owns the library (file)
-dnl	That'll be a good project for some long, cold winter evening.
-dnl
-dnl	Some food for thought from the 'ld' manual page:
-dnl
-dnl        The linker uses the following search paths to locate required
-dnl	   shared libraries.
-dnl
-dnl        Ignore steps 1-2, because they involve rpath options
-dnl	   (which we don't care about)
-dnl
-dnl        3.  On  an  ELF system, if the -rpath and "rpath-link" options
-dnl	       were not used, search the contents of the environment variable
-dnl            "LD_RUN_PATH". It is for the native linker only.
-dnl
-dnl        4.  On SunOS, if the -rpath option was not used, search any
-dnl	       directories specified using -L options.
-dnl
-dnl        5.  For a native linker, the contents of the environment variable
-dnl	       "LD_LIBRARY_PATH".
-dnl
-dnl        6.  For a native ELF linker, the directories in "DT_RUNPATH" or
-dnl	       "DT_RPATH" of  a  shared  library  are  searched  for  shared
-dnl            libraries needed by it. The "DT_RPATH" entries are ignored if
-dnl	       "DT_RUNPATH" entries exist.
-dnl
-dnl        7.  The default directories, normally /lib and /usr/lib.
-dnl
-dnl        8.  For a native linker on an ELF system, if the file
-dnl            /etc/ld.so.conf exists, the list of directories found in
-dnl	       that file.
-dnl
-dnl        If the required shared library is not found, the linker will
-dnl	   issue a warning and continue with the link.
-dnl
-dnl
-libs2packages() {
-  for arg
-  do 
-    case $arg in
-        -ldl|-lm|-L*|-lc|-lpthread|-lnsl)			;;
-        -lresolv|-lcrypt|-lutil|-Wl,-E|-wL,-rpath)		;;
-        -lcrypto)		echo openssl			;;
-        -lnetsnmp)		echo net-snmp			;;
-        -lsnmp)			echo net-snmp			;;
-        -lnetsnmpagent)		echo net-snmp			;;
-        -lnetsnmphelpers)	echo net-snmp			;;
-        -lnetsnmpmibs)		echo net-snmp			;;
-        -lrpm)			echo rpm			;;
-        -lrpmio)		echo rpm			;;
-        -lpopt)			echo popt			;;
-        -lsensors)		case $host_vendor in
-				  suse|SUSE|SuSE)
-        				echo sensors;;
-				  *) 	echo lm_sensors
-				esac				;;
-        -lwrap)			case $host_vendor in
-				  suse|SUSE|SuSE)
-        				echo tcpd;;
-				  *) 	echo tcp_wrappers;;
-				esac				;;
-        -lz)			echo zlib			;;
-        -lperl|-l/*perl*/auto/DynaLoader/DynaLoader*)
-				echo perl			;;
-         *)			AC_MSG_WARN([SNMP library $arg not included in RPM build dependencies])
-    esac
-  done
-}
-
-AC_MSG_CHECKING(What packages are needed for SNMP at compile time for RPMs);
-PKGSET=`libs2packages $SNMPLIBSET | tr ' ' '\012' | sort -u`
-PKGSET=`echo $PKGSET`
-AC_MSG_RESULT($PKGSET)
-
-if test  -z "$PKGSET"; then
-	SNMP_RPM_BUILD_REQUIRES="BuildRequires: ${CC}"
-else
-	SNMP_RPM_BUILD_REQUIRES="BuildRequires: $PKGSET"
-fi
-AC_MSG_RESULT($SNMP_RPM_BUILD_REQUIRES)
-
-AC_SUBST(SNMP_RPM_BUILD_REQUIRES)
-
-AC_ARG_WITH(mibsdir, 
-	[  --with-miBsdir=DIR      directory for mib files. ],
-	[ MIBS_DIR="$withval" ])
-
-AC_SUBST(SNMPCONFIG)
-=======
->>>>>>> b982b7c3
 AC_SUBST(SNMPLIB)
 AM_CONDITIONAL(USE_APC_SNMP, test "$ENABLE_SNMP" = "yes")
 
@@ -1730,10 +1606,6 @@
 	  enable_ansi=yes;
 	  enable_fatal_warnings=yes;
 	  enable_lrm=yes;
-<<<<<<< HEAD
-=======
-	  enable_mgmt=try;
->>>>>>> b982b7c3
 	  enable_quorumd=try;
 	  enable_ipmilan=try
 	fi
@@ -2882,34 +2754,6 @@
 	resources/heartbeat/Xinetd				\
 		)
 
-<<<<<<< HEAD
-=======
-if test "x${enable_mgmt}" = "xyes"; then
-AC_CONFIG_FILES(		  				\
-include/mgmt/Makefile						\
-lib/mgmt/Makefile						\
-mgmt/Makefile							\
-	mgmt/daemon/Makefile					\
-	mgmt/client/Makefile					\
-		mgmt/client/haclient.py				\
-		mgmt/client/mgmtcmd.py				\
-	)
-fi
-
-AC_CONFIG_FILES(		  				\
-cim/Makefile		        				\
-        cim/mof/Makefile                                        \
-        cim/mof/register_providers.sh                           \
-        cim/mof/unregister_providers.sh                         \
-	)
-
-AC_CONFIG_FILES(		  				\
-	tsa_plugin/Makefile					\
-	tsa_plugin/testrun.sh					\
-	tsa_plugin/linuxha-adapter				\
-	)
-
->>>>>>> b982b7c3
 dnl Now process the entire list of files added by previous 
 dnl  calls to AC_CONFIG_FILES()
 AC_OUTPUT()
