dnl
dnl autoconf for heartbeat
dnl	Started by David Lee <T.D.Lee@durham.ac.uk> December 2000
dnl automake stuff
dnl     added by Michael Moerz <e9625136@stud3.tuwien.ac.at> February 2001
dnl
dnl License: GNU General Public License (GPL)

dnl Initialiase, with sanity check of a unique file in the hierarchy
AC_INIT(heartbeat.spec.in)
AC_PREREQ(2.53)

AC_CONFIG_AUX_DIR(.)
AC_REVISION($Revision: 1.552 $) dnl cvs revision
AC_CANONICAL_HOST


dnl Where #defines go (e.g. `AC_CHECK_HEADERS' below)
dnl
dnl Internal header: include/config.h
dnl   - Contains ALL defines
dnl   - include/config.h.in is generated automatically by autoheader
dnl   - NOT to be included in any header files except lha_internal.h
dnl     (which is also not to be included in any other header files)
dnl
dnl External header: include/hb_config.h
dnl   - Contains a subset of defines checked here
dnl   - Manually edit include/hb_config.h.in to have configure include
dnl     new defines
dnl   - Should not include HAVE_* defines
dnl   - Safe to include anywhere
AM_CONFIG_HEADER(include/config.h include/hb_config.h)
ALL_LINGUAS="en fr"

AC_ARG_WITH(hapkgversion,
    [  --with-hapkgversion=name     Override package version (if you're a packager needing to pretend) ],
    [ HAPKGVERSION="$withval" ],
    [ HAPKGVERSION="" ],
)

if test -z "$HAPKGVERSION" ; then
   HAPKGVERSION="2.1.3"
fi
AM_INIT_AUTOMAKE(heartbeat, $HAPKGVERSION)

RPMREL=1
AC_SUBST(RPMREL)
HB_PKG=heartbeat
AC_SUBST(HB_PKG)
DISTDIR=$HB_PKG-$VERSION
TARFILE=$DISTDIR.tar.gz
AC_SUBST(DISTDIR)
AC_SUBST(TARFILE)
CC_IN_CONFIGURE=yes
export CC_IN_CONFIGURE

INIT_EXT=""
USE_MODULES=0
echo Our Host OS: $host_os/$host

dnl This OS-based decision-making is poor autotools practice;
dnl feature-based mechanisms are strongly preferred.
dnl
dnl So keep this section to a bare minimum; regard as a "necessary evil". 

pf_argv_set=""
case "$host_os" in
*bsd*)		LIBS="-L/usr/local/lib"
		CPPFLAGS="$CPPFLAGS -I/usr/local/include"
		INIT_EXT=".sh"
		REBOOT_OPTIONS="-f"
		POWEROFF_OPTIONS="-f"
		;;

*solaris*)
		pf_argv_set="PF_ARGV_NONE"
		REBOOT_OPTIONS="-n"
		POWEROFF_OPTIONS="-n"
		;;

*linux*)	USE_MODULES=1
		REBOOT_OPTIONS="-nf"
		POWEROFF_OPTIONS="-nf"
 		;;
dnl anything?
darwin*)	
		AC_DEFINE_UNQUOTED(ON_DARWIN, 1, Compiling for Darwin platform)
  		LIBS="$LIBS -L${prefix}/lib"
  		CFLAGS="$CFLAGS -I${prefix}/include"
		REBOOT_OPTIONS="-f"
		POWEROFF_OPTIONS="-f"
		;;
esac

AC_SUBST(INIT_EXT)
AC_SUBST(USE_MODULES)
AC_SUBST(REBOOT_OPTIONS)
AC_SUBST(POWEROFF_OPTIONS)
AC_DEFINE_UNQUOTED(REBOOT_OPTIONS, "$REBOOT_OPTIONS", reboot options)
AC_DEFINE_UNQUOTED(POWEROFF_OPTIONS, "$POWEROFF_OPTIONS", poweroff options)

dnl Info for building/packaging systems.
dnl
dnl "pkg" (typically Solaris) generally suggests package names of the form:
dnl	COMPname
dnl where:
dnl	COMP: (upper case) resembles a four character company "stock ticker";
dnl	name: (lower case) is short-form (few character) product name.
dnl
dnl It is also conventional for the name to be closely related to the
dnl installation location, typically "/opt/COMPname".
dnl
dnl See "linux-ha-dev" discussion, "heartbeat package name", from 12/Oct/2005.
dnl "LXHAhb" seems the least evil compromise for a default.
dnl Any site or packager may, of course, override this.
dnl
AC_ARG_WITH(pkgname,
    [  --with-pkgname=name     name for pkg (typically for Solaris) ],
    [ PKGNAME="$withval" ],
    [ PKGNAME="LXHAhb" ],
  )
AC_SUBST(PKGNAME)


MISSINGTHINGS=""
MISSINGOPTIONALS=""

FatalMissingThing() {
  if test X"$MISSINGTHINGS" = X; then
    MISSINGTHINGS="$MISSINGTHINGS $1"
  else
    MISSINGTHINGS="$MISSINGTHINGS, $1"
  fi
  shift
  AC_MSG_RESULT(configure: ERROR: $1 ====================)
  shift
  for j in "$@"
  do
    if test "X$j" != X-; then
       AC_MSG_RESULT(configure:        $j ==)
    fi
  done
}

WarnMissingThing() {
  if test X"$MISSINGOPTIONALS" = X; then
    MISSINGOPTIONALS="$MISSINGOPTIONALS $1"
  else
    MISSINGOPTIONALS="$MISSINGOPTIONALS, $1"
  fi
  shift
  AC_MSG_RESULT(configure: WARNING: $1 ====================)
  shift
  for j in "$@"
  do
    if test "X$j" != X-; then
       AC_MSG_RESULT(configure:        $j ==)
    fi
  done
}

CheckMissingThings() {
  if
    test "X$MISSINGOPTIONALS" != "X"
  then
    AC_MSG_WARN(The following recommended components noted earlier are missing:
    $MISSINGOPTIONALS
    We will continue but you may have lost some non-critical functionality.)
  fi
  if
    test "X$MISSINGTHINGS" != "X"
  then
    AC_MSG_ERROR(The following required components noted earlier are missing:
    $MISSINGTHINGS
    Please supply them and try again.)
  fi
}

dnl
dnl
dnl	Don't ya just hate working around buggy code?
dnl
dnl	At least code that doesn't do what you want...
dnl
dnl	This is to make substitutions work right in RPM specfiles.
dnl
dnl	Horms says  "This is pretty ugly".
dnl	Alanr says: "It works.   s/ ugly//"
dnl
dnl	Patches are being accepted...
dnl
dnl Keep copy of original (default) prefix
prefix_orig="$prefix"
prefix=`eval echo "$prefix"`
case $prefix in
  NONE)	prefix=/usr/local;;
esac
var() {
  case $1 in
    *'${'*)	res=`eval echo "$1"`;;
    *)		res="$1";;
  esac
  case "$res" in
    ""|NONE)	echo "$2";;
    *)		echo "$res";;
  esac
}

dnl Keep copy of original (default) localstatedir
localstatedir_orig="$localstatedir"


exec_prefix=`var "$exec_prefix" "$prefix"`
bindir=`var "$bindir" "$exec_prefix/bin"`
sbindir=`var "$sbindir" "$exec_prefix/sbin"`
datarootdir=`var "$datarootdir" "$prefix/share"`
datadir=`var "$datadir" "$prefix/share"`
sysconfdir=`var "$sysconfdir" "$prefix/etc"`
sharedstatedir=`var "$sharedstatedir" "$prefix/com"`
localstatedir=`var "$localstatedir" "$prefix/var"`
includedir=`var "$includedir" "$exec_prefix/include"`
oldincludedir=`var "$oldincludedir" "$exec_prefix/include"`
infodir=`var "$infodir" "$prefix/info"`
mandir=`var "$mandir" "$exec_prefix/man"`
docdir=${datadir}/doc/${HB_PKG}-${VERSION}
libdir=`var "$libdir" "$exec_prefix/lib"`
libexecdir=`var "$libexecdir" "$exec_prefix/libexec"`
noarchlibdir=`var "$noarchlibdir" "$prefix/lib"`



LDD=ldd
dnl Which C compiler?
dnl Defaults to GNU C compiler if available.
dnl Always tries to set the compiler to ANSI C via options (AM)
dnl Can force other with environment variable "CC".
AC_PROG_CC
AC_PROG_CC_STDC

dnl ************************************************************************
dnl Test to see whether library directories should be lib or lib64...
dnl ************************************************************************

AC_MSG_CHECKING(for proper library directory suffix)
tmpdir=/tmp
tmpCfile=${tmpdir}/$$test.c
tmpOutfile=${tmpdir}/$$test
echo 'int main(int argc, char** argv) { return(1);}' >$tmpCfile
if
  ${CC} ${tmpCfile} -o ${tmpOutfile}
then
  LIBC=`${LDD} ${tmpOutfile} | grep libc | sed -e 's%.*=> *%%' -e 's% .*$%%'`
<<<<<<< HEAD
  LibCdir=`dirname $LIBC`
  LibDirSuffix=`basename $LibCdir`
=======
  LibDirSuffix=`echo $LIBC | awk -F/ '{print $2}'`
  AC_MSG_RESULT($LibDirSuffix)
>>>>>>> dfde35bc
  rm -f $tmpCfile $tmpOutfile
else
  AC_MSG_ERROR([Cannot Compile trivial C program])
fi
#
#	The code above doesn't work right everywhere (like Fedora)
#
case ${LibDirSuffix} in
	lib*)	: Cool;;
	*)	: Sigh...
		case `file -L /bin/sh` in
		  *64-bit*)	LibDirSuffix=lib64;;
		  *32-bit*)	LibDirSuffix=lib;;
		  *)		LibDirSuffix=lib;;
		esac;;
esac
#
#	This may not yet be quite right for PPC where the default
#	is to produce 32-bit binaries, even though the OS is 64-bit
#	or for that matter for system Z, But, it's a lot better than
#	it used to be.
#
AC_MSG_RESULT($LibDirSuffix)

case $libdir in
  */*${LibDirSuffix})	: Cool ;;
  *)			: Uh Oh... 
	libdir=`dirname $libdir`/$LibDirSuffix
	AC_MSG_WARN([Overriding libdir to: $libdir]);;
esac
case $libexecdir in
  */$LibDirSuffix)	: Cool ;;
  *)			: Uh Oh... 
	libexecdir=`dirname $libexecdir`/$LibDirSuffix
	AC_MSG_WARN([Overriding libexecdir to: $libexecdir]);;
esac

for j in exec_prefix bindir sbindir datadir sysconfdir localstatedir \
	includedir oldincludedir mandir docdir libdir noarchlibdir
do 
  dirname=`eval echo '${'${j}'}'`
  if
    test ! -d "$dirname"
  then
    AC_MSG_WARN([$j directory ($dirname) does not exist!])
  fi
done


dnl	The GNU conventions for installation directories don't always
dnl	sit well with this software.  In particular, GNU's stated:
dnl
dnl	   '$(localstatedir)' should normally be '/usr/local/var', ...
dnl
dnl	is poor for us: much better would be somewhere under '/var'.
dnl
dnl	Here within "configure" it would be poor practice for us to interfere
dnl	with such values, irrespective of our opinion:
dnl	1. user perspective: we would have gone behind their back;
dnl	2. autoconf perspective: autoconf should avoid any OS-specific mindset.
dnl
dnl	So if localstatedir still has its default value, we issue an advisory
dnl	warning and inform folk of our own "ConfigureMe", which is ideally
dnl	suited for setting such aspects (by user, and per-OS).
dnl
dnl	[ Another option would be to detect, and to warn of, (post-expansion)
dnl	non-"/var/[...]" values: something like:
dnl		if test `expr "$localstatedir" : '^/var/.*'` -ge '5' \
dnl			-o `expr "$localstatedir" : '^/var.*'` -eq '4'
dnl		then <OK> else <WARN> fi
dnl	]

# If original localstatedir had defaulted then sanity-check the result.
if test "x$localstatedir_orig" = 'x${prefix}/var' &&	# Note quote types
   test "x$prefix_orig" = xNONE
then
	SNOOZING=10
	AC_MSG_WARN(value/default "--localstatedir=$localstatedir" is poor.)
	AC_MSG_WARN("/var/something" is strongly recommended.)
	AC_MSG_WARN(We also recommend using "ConfigureMe".)
	AC_MSG_WARN(Sleeping for $SNOOZING seconds.)
	sleep $SNOOZING
fi

AC_DEFINE_UNQUOTED(HA_SYSCONFDIR, "$sysconfdir", Location of system configuration files)

HA_URLBASE="http://linux-ha.org/"
AC_SUBST(HA_URLBASE)
AC_DEFINE_UNQUOTED(HA_URLBASE, "$HA_URLBASE", Web site base URL)

HA_LIBDIR="${libdir}"
AC_SUBST(HA_LIBDIR)
AC_DEFINE_UNQUOTED(HA_LIBDIR,"$HA_LIBDIR", lib directory)

HA_DATADIR="${datadir}"
AC_SUBST(HA_DATADIR)
AC_DEFINE_UNQUOTED(HA_DATADIR,"$HA_DATADIR", data (arch-independent) directory)

HA_NOARCHDATAHBDIR="$HA_DATADIR/${HB_PKG}"
AC_SUBST(HA_NOARCHDATAHBDIR)
AC_DEFINE_UNQUOTED(HA_NOARCHDATAHBDIR,"$HA_NOARCHDATAHBDIR", $HB_PKG noarch data directory)

HA_LIBHBDIR="$HA_LIBDIR/${HB_PKG}"
AC_SUBST(HA_LIBHBDIR)
AC_DEFINE_UNQUOTED(HA_LIBHBDIR,"$HA_LIBHBDIR", $HB_PKG lib directory)


HA_VARRUNDIR="${localstatedir}/run"
AC_SUBST(HA_VARRUNDIR)
AC_DEFINE_UNQUOTED(HA_VARRUNDIR,"$HA_VARRUNDIR", var run directory)

HA_VARRUNHBDIR="$HA_VARRUNDIR/${HB_PKG}"
AC_SUBST(HA_VARRUNHBDIR)
AC_DEFINE_UNQUOTED(HA_VARRUNHBDIR,"$HA_VARRUNHBDIR", var run heartbeat directory)

HA_VARRUNHBRSCDIR="$HA_VARRUNHBDIR/rsctmp"
AC_SUBST(HA_VARRUNHBRSCDIR)
AC_DEFINE_UNQUOTED(HA_VARRUNHBRSCDIR,"$HA_VARRUNHBRSCDIR", var run heartbeat rsctmp directory)

dnl Test the default first (priority) and last (to make sure some value is set)
AC_MSG_CHECKING(for the location of the lock directory)
for HA_VARLOCKDIR in ${localstatedir}/lock ${localstatedir}/spool/lock ${localstatedir}/spool/locks ${localstatedir}/lock
do
  if
    test -d "$HA_VARLOCKDIR"
  then
    AC_MSG_RESULT($HA_VARLOCKDIR)
    break
  fi
done

AC_SUBST(HA_VARLOCKDIR)
AC_DEFINE_UNQUOTED(HA_VARLOCKDIR,"$HA_VARLOCKDIR", System lock directory)

HA_VARLIBDIR="${localstatedir}/lib"
AC_SUBST(HA_VARLIBDIR)
AC_DEFINE_UNQUOTED(HA_VARLIBDIR,"$HA_VARLIBDIR", var lib directory)

HA_VARLIBHBDIR="${HA_VARLIBDIR}/${HB_PKG}"
AC_SUBST(HA_VARLIBHBDIR)
AC_DEFINE_UNQUOTED(HA_VARLIBHBDIR,"$HA_VARLIBHBDIR", var lib heartbeat directory)

HA_COREDIR="${HA_VARLIBHBDIR}/cores"
AC_SUBST(HA_COREDIR)
AC_DEFINE_UNQUOTED(HA_COREDIR,"$HA_COREDIR", top directory of area to drop core files in)

HA_LOGDAEMON_IPC="${HA_VARLIBDIR}/log_daemon"
AC_SUBST(HA_LOGDAEMON_IPC)
AC_DEFINE_UNQUOTED(HA_LOGDAEMON_IPC, "$HA_LOGDAEMON_IPC", Logging Daemon IPC socket name)

dnl This IS a default but we should make sure we can override it for any 
dnl odd OS requirements.
HA_VARLOGDIR="${localstatedir}/log"
AC_SUBST(HA_VARLOGDIR)
AC_DEFINE_UNQUOTED(HA_VARLOGDIR,"$HA_VARLOGDIR", var log directory)



STONITHPKG=stonith
AC_SUBST(STONITHPKG)

PILSPKG=pils
AC_SUBST(PILSPKG)

pils_includedir="${includedir}/${PILSPKG}"
pils_plugindir="${libdir}/${PILSPKG}/plugins"
stonith_includedir="${includedir}/${STONITHPKG}"
stonith_plugindir="${libdir}/${STONITHPKG}/plugins"
stonith_ext_plugindir="${stonith_plugindir}/external"
base_includedir="${includedir}"
saf_includedir="${includedir}/saf"
AC_SUBST(pils_includedir)
AC_SUBST(pils_plugindir)
AC_SUBST(stonith_includedir)
AC_SUBST(stonith_plugindir)
AC_SUBST(stonith_ext_plugindir)
AC_DEFINE_UNQUOTED(STONITH_EXT_PLUGINDIR, 
	"$stonith_ext_plugindir", 
	directory for the external stonith plugins)
AC_SUBST(base_includedir)
AC_SUBST(saf_includedir)
AC_SUBST(docdir)

#
#	Other interesting variables: ${host_vendor} and ${host_os}
#			sample values:	suse		linux
#


dnl	We use this in the RPM specfile...
AC_SUBST(ac_configure_args)
cleaned_configure_args=""
for j in ${ac_configure_args}
do
  case $j in
    *--libdir=*|*--libexecdir=*)	;;
    *)		cleaned_configure_args="$cleaned_configure_args $j";;
  esac
done
AC_SUBST(cleaned_configure_args)

dnl *************************************************************************
PATH="$PATH:/sbin:/usr/sbin:/usr/local/sbin:/usr/local/bin"
export PATH
dnl checks for programs
dnl
AC_PROG_YACC
AC_DECL_YYTEXT
AM_PROG_LEX
AM_PATH_PYTHON
AC_LIBTOOL_DLOPEN               dnl Enable dlopen support...
AC_LIBLTDL_CONVENIENCE          dnl make libltdl a convenience lib
AC_PROG_LIBTOOL

dnl Replacing AC_PROG_LIBTOOL with AC_CHECK_PROG because LIBTOOL
dnl was NOT being expanded all the time thus causing things to fail.
AC_CHECK_PROGS(LIBTOOL, glibtool libtool libtool15 libtool13)
AC_MSG_CHECKING(for glibtool or libtool*)
if test x"${LIBTOOL}" = x""; then
      FatalMissingThing "libtool" "You need libtool to build heartbeat." \
		"You can get the source from ftp://www.gnu.org/pub/gnu/" \
      		"or you can locate it via http://www.gnu.org/software/libtool"
else
      AC_MSG_RESULT($LIBTOOL has been found.)
fi

AC_CHECK_PROGS(MAKE, gmake make)
AC_MSG_CHECKING(for gmake or make)
if test x"${MAKE}" = x""; then
      FatalMissingThing "gmake" "You need gmake to build heartbeat." \
		"You can get the source from ftp://www.gnu.org/pub/gnu/" \
      		"or you can locate it via http://www.gnu.org/software/make/"
else
      AC_MSG_RESULT($MAKE has been found.)
fi

AC_SYS_LARGEFILE

AC_PATH_PROGS(HTML2TXT, lynx w3m)
case $HTML2TXT in
  */*)	;;
  *)	HTML2TXT="";;
esac
AC_PATH_PROGS(POD2MAN, pod2man, pod2man)
AC_PATH_PROGS(ROUTE, route)
AC_PATH_PROGS(RPM, rpmbuild)
if test x"${RPM}" = x""; then
    AC_PATH_PROGS(RPM, rpm)
fi
AC_DEFINE_UNQUOTED(ROUTE, "$ROUTE", path to route command)
AC_PATH_PROGS(NETSTAT, netstat, /sbin/netstat)
AC_DEFINE_UNQUOTED(NETSTAT, "$NETSTAT", path to the netstat command)
AC_PATH_PROGS(PING, ping, /bin/ping)
AC_PATH_PROGS(IFCONFIG, ifconfig, /sbin/ifconfig)
AC_PATH_PROGS(SSH, ssh, /usr/bin/ssh)
AC_PATH_PROGS(SCP, scp, /usr/bin/scp)
AC_PATH_PROGS(PYTHON, python)
dnl - Determine which mail program exists. Mailx is Solaris
AC_PATH_PROGS(MAILCMD, mail, mailx)
AC_SUBST(MAILCMD)
AC_DEFINE_UNQUOTED(IFCONFIG, "$IFCONFIG", path to the ifconfig command)
AC_PATH_PROGS(LIBNETCONFIG, libnet-config)
AC_PATH_PROGS(GETENT, getent)
AC_PATH_PROGS(IP2UTIL, ip, /sbin/ip)
AC_PATH_PROGS(XML2CONFIG, xml2-config)

AC_PATH_PROGS(REBOOT, reboot, /sbin/reboot)
AC_PATH_PROGS(POWEROFF_CMD, poweroff, /sbin/poweroff)
AC_SUBST(REBOOT)
AC_SUBST(POWEROFF_CMD)
AC_DEFINE_UNQUOTED(REBOOT, "$REBOOT", path to the reboot command)
AC_DEFINE_UNQUOTED(POWEROFF_CMD, "$POWEROFF_CMD", path to the poweroff command)

dnl "whoami", if it exists, may be hidden away on some System-V (e.g. Solaris)
AC_PATH_PROGS(WHOAMI, whoami, , ${PATH}:/usr/ucb)
AC_PATH_PROGS(SWIG, swig)
AC_SUBST(SWIG)
AC_PATH_PROGS(EGREP, egrep)
AC_SUBST(EGREP)
AC_PATH_PROGS(MSGFMT, msgfmt, [msgfmt not found],)
AC_SUBST(MSGFMT)
AC_PATH_PROGS(HG, hg, /usr/local/hg)
AC_SUBST(HG)

AC_PATH_PROGS(GZIP_PROG, gzip)
AC_PATH_PROGS(TAR, tar)
AC_PATH_PROGS(MD5, md5)
AC_SUBST(GZIP_PROG)
AC_SUBST(TAR)
AC_SUBST(MD5)

dnl The "test" program can be different from the "sh" builtin.
AC_PATH_PROGS(TEST, test)
AC_PATH_PROGS(PKGCONFIG, pkg-config)

dnl ************************************************************************
dnl Check whether non-root user can chown.
dnl ************************************************************************
AC_PATH_PROGS(MKTEMP, mktemp)

if test -n "$WHOAMI"; then
  IAM=`$WHOAMI`
fi
AC_MSG_CHECKING(if chown works for non-root)

dnl Prefer "mktemp" command.  But some OSes lack it; they can "touch".
if test -n "$MKTEMP"; then
  F=`$MKTEMP "./.chown-testXXXXX"`
else
  F="./.chown-test.$$"
  touch $F
fi

if
  case "$IAM" in
    root)	chown nobody $F;
       		su nobody -c "chown root $F";;
    *)	chown root $F
  esac >/dev/null 2>&1
then
  nonroot_chown=yes
  AC_MSG_RESULT(yes)
else
  nonroot_chown=no
  AC_MSG_RESULT(no)
fi
rm -f $F
AM_CONDITIONAL(NONROOT_CHOWN, test "$nonroot_chown" = yes )

dnl ************************************************************************
dnl checks for libraries
dnl Needed for libnet test.
dnl ************************************************************************
AC_CHECK_LIB(nsl, t_open)			dnl -lnsl
AC_CHECK_LIB(socket, socket)			dnl -lsocket
AC_CHECK_LIB(posix4, sched_getscheduler)	dnl -lposix4
AC_CHECK_LIB(c, dlopen)				dnl if dlopen is in libc...
AC_CHECK_LIB(dl, dlopen)			dnl -ldl (for Linux)
AC_CHECK_LIB(rt, sched_getscheduler)            dnl -lrt (for Tru64)
AC_CHECK_LIB(gnugetopt, getopt_long)		dnl -lgnugetopt ( if available )
AC_CHECK_LIB(pam, pam_start)			dnl -lpam (if available)

#	Not sure what OSes need this... Linux and AIX don't...
#	and AIX barfs on it...
if test "$DLPREOPEN" = yes; then
  DLOPEN_FORCE_FLAGS="-dlpreopen force -dlopen-self"
  AC_DEFINE(DLPREOPEN, 1, [enable -dlpreopen flag])
else
  DLOPEN_FORCE_FLAGS=""
fi
AC_SUBST(DLOPEN_FORCE_FLAGS)

dnl ************ uuid **********************
AC_ARG_WITH(uuid,
    [  --with-uuid=UUID      mechanism for uuid {e2fsprogs|ossp|any|no}
			"e2fsprogs": e2fsprogs, typically Linux
			"ossp": not yet implemented
			"any": (default) any of the above, fallback to inbuilt
			"no": use inbuilt ],
    [ uuidimpl="$withval" ],
    [ uuidimpl="any" ],
  )
case $uuidimpl in
e2fsprogs)
  AC_CHECK_LIB(uuid, uuid_parse,,
    AC_MSG_ERROR([e2fsprogs uuid library was explicitly requested but not found])
  )
  ;;
ossp)
  AC_CHECK_LIB(uuid, uuid_create,,
    AC_MSG_ERROR([ossp uuid library was explicitly requested but not found])
  )
  ;;
no)	# Do not define anything; so use inbuilt (replace) implementation.
  ;;
any)	# Default: try to discover an implementation that we can use.
  AC_CHECK_LIB(uuid, uuid_parse)	dnl e2fsprogs
dnl  AC_CHECK_LIB(uuid, uuid_create)	dnl ossp
  ;;
*)
  AC_MSG_ERROR([An invalid uuid library was explicitly requested])
  ;;
esac

case "$host_os" in
darwin*)	
    dnl Recent Darwin versions do not need to link against a uuid library
    dnl Maybe this can be moved up into the previous block but it also might
    dnl    break things (ie. the later check for uuid_parse)
    AC_CHECK_FUNCS(uuid_parse)
esac


AC_MSG_CHECKING(uuid implementation:)
if test "$ac_cv_lib_uuid_uuid_parse" = yes; then
  AC_MSG_RESULT(e2fsprogs)
elif test "$ac_cv_func_uuid_parse" = yes; then
  AC_MSG_RESULT(native)
elif test "$ac_cv_lib_uuid_uuid_create" = yes; then
  AC_MSG_RESULT(ossp)
  AC_MSG_ERROR([heartbeat does not yet support ossp implementation of uuid])
else
  AC_MSG_RESULT(inbuilt)
  if test x"$uuidimpl" != x"no"; then
    WarnMissingThing "uuid library"      \
    "e2fsprogs uuid library is recommended"        \
    "On Linux this is the e2fsprogs-devel package" \
    "See also http://sourceforge.net/projects/e2fsprogs/"
  fi
fi
dnl ************ uuid **********************

EXTRAGLIBMSG="-"

if test "X${PKGCONFIG}" = "X"; then
	AC_MSG_RESULT(not found)
	FatalMissingThing "pkgconfig" "Package pkgconfig is required" 	\
	"See http://pkgconfig.sourceforge.net/"	
	EXTRALIBMSG="(this message might be bogus because pkgconfig is missing)"
fi

if test "x${enable_thread_safe}" = "xyes"; then
        GPKGNAME="gthread-2.0"
else
        GPKGNAME="glib-2.0"
fi

if test "X${PKGCONFIG}" != "X" && $PKGCONFIG --exists $GPKGNAME; then
	GLIBCONFIG="$PKGCONFIG $GPKGNAME"
else
	set -x
        echo PKG_CONFIG_PATH=$PKG_CONFIG_PATH
	$PKGCONFIG --exists $GPKGNAME; echo $?
	$PKGCONFIG --cflags $GPKGNAME; echo $?
	$PKGCONFIG $GPKGNAME; echo $?
	set +x
        
	FatalMissingThing "glib2-devel"              \
        "Package glib2-devel is missing." \
        "You can get the source from ftp://ftp.gtk.org/pub/gtk/" \
        "or you can locate it via http://www.gtk.org/download/" "$EXTRALIBMSG"

fi
AC_MSG_RESULT(using $GLIBCONFIG)

AC_MSG_CHECKING(which libnet version is installed)
if test x"${LIBNETCONFIG}" = x""; then
      AC_MSG_RESULT(using old version of API)
      dnl The old version of the API REQUIRES $LIBNETCONFIG
      dnl so we can only deal with new API unless we have it.
      AC_CHECK_LIB(net, libnet_get_hwaddr, [],
      [FatalMissingThing "libnet" "You need libnet to continue."			\
		"You can get libnet from http://www.packetfactory.net/libnet"		\
		"Note that some RPMs split libnet up into libnet and libnet-devel."	\
		"In this case you have to install libnet-devel"])
      LIBNETDEFINES=""
      LIBNETLIBS=" -lnet"
      if test "$ac_cv_lib_nsl_t_open" = yes; then
         LIBNETLIBS="-lnsl $LIBNETLIBS"
      fi
      if test "$ac_cv_lib_socket_socket" = yes; then
         LIBNETLIBS="-lsocket $LIBNETLIBS"
      fi

      libnet=net
else
      LIBNETDEFINES="`$LIBNETCONFIG --defines` `$LIBNETCONFIG --cflags`";
      LIBNETLIBS="`$LIBNETCONFIG --libs`";
      AC_MSG_RESULT(using $LIBNETCONFIG)
      case $LIBNETLIBS in
        *-l*)	libnet=`echo $LIBNETLIBS | sed 's%.*-l%%'`;;
        *)	libnet=$LIBNETLIBS;;
      esac

      dnl Add any libnet definitions to the compiler flags.
      CPPFLAGS="$CPPFLAGS $LIBNETDEFINES"

      AC_CHECK_HEADERS(libnet.h)
      if test "$ac_cv_header_libnet_h" = no; then
        FatalMissingThing "libnet" "You need libnet (headers) to continue."			\
		"You can get libnet from http://www.packetfactory.net/libnet"		\
		"Note that some RPMs split libnet up into libnet and libnet-devel."	\
		"In this case you have to install libnet-devel"
      fi
fi

AC_SUBST(LIBNETDEFINES)
AC_SUBST(LIBNETLIBS)

AC_CHECK_LIB($libnet,libnet_init,
[new_libnet=yes; AC_DEFINE(HAVE_LIBNET_1_1_API, 1, Libnet 1.1 API)],
[new_libnet=no; AC_DEFINE(HAVE_LIBNET_1_0_API, 1, Libnet 1.0 API)],$LIBNETLIBS)

AC_MSG_CHECKING(where is python installed)
if test "x${PYTHON}" = x; then
  PYTHON="/usr/bin/env python";
fi
AC_MSG_RESULT(using $PYTHON);

AC_MSG_CHECKING(if netstat supports -f inet flag)
$NETSTAT -rn -f inet > /dev/null 2>&1
if test x"$?" = x"0"; then
	AC_DEFINE(NETSTATPARM, "-rn -f inet ", parameters to netstat to retrieve route information)
	AC_MSG_RESULT(yes)
else
	AC_DEFINE(NETSTATPARM, "-rn ", parameters to netstat to retrieve route information)
	AC_MSG_RESULT(no)
fi

if test X${PING} = X
then
  FatalMissingThing "ping" "ping command is mandantory"
fi

dnl Determine if we use -w1 or -t1 for ping (in PYTHON Scripts)


AC_MSG_CHECKING(ping option for timeout - w or t)
for PING_TIMEOUT_OPT in "-w1" "-t1"
do
  $PING -nq -c1 $PING_TIMEOUT_OPT localhost > /dev/null 2>&1
  if
    test "$?" = 0
  then
    AC_DEFINE_UNQUOTED(PING_TIMEOUT_OPT, "$PING_TIMEOUT_OPT", option for ping timeout)
    AC_MSG_RESULT($PING_TIMEOUT_OPT)
    break
  fi
done
AC_SUBST(PING_TIMEOUT_OPT)


dnl Determining a route (particularly for "findif").
dnl There are various mechanisms on different systems.
dnl Some mechanisms require root access to evaluate, but configure is often
dnl (indeed, some say should be always) running non-root.
dnl
dnl Therefore much of the determination has to be run-time.
dnl So the principle here, at configure time, is to explore what might be
dnl available, and offer as much as possible to run-time.
dnl
AC_DEFINE(ROUTEPARM, "-n get", paramters for route to retrieve route information)
AC_DEFINE(PROCROUTE, "/proc/net/route", path were to find route information in proc)


AC_MSG_CHECKING(ifconfig option to list interfaces)
for IFCONFIG_A_OPT in "" "-A" "-a"
do
  $IFCONFIG $IFCONFIG_A_OPT > /dev/null 2>&1
  if
    test "$?" = 0
  then
    AC_DEFINE_UNQUOTED(IFCONFIG_A_OPT, "$IFCONFIG_A_OPT", option for ifconfig command)
    AC_MSG_RESULT($IFCONFIG_A_OPT)
    break
  fi
done

AC_SUBST(IFCONFIG_A_OPT)
AC_SUBST(WHOAMI)

AC_SUBST(HTML2TXT)
AC_SUBST(POD2MAN)
AC_SUBST(ROUTEPARM)
AC_SUBST(PROCROUTE)

dnl Locales check - is a real ugly workaround for now til I find
dnl something more useful
dnl
dnl "Eric Z. Ayers" wrote:
dnl >
dnl > Here are some more data points:
dnl >
dnl > SUN: /usr/lib/locale/
dnl > HP : /usr/lib/nls/loc/
dnl > OSF: /usr/lib/nls/loc/
dnl > LINUX: /usr/share/locale/
dnl > UNIXWARE: /usr/lib/locale/
dnl > FREEBSD: /usr/share/locale
dnl > VMS:  just kidding
dnl
FindADir() {
	type="$1"
	whatfor="$2"
	shift; shift;
	AC_MSG_CHECKING(for $whatfor directory)
	for dir
	do
	  if
	    test -d "$dir"
          then
            AC_MSG_RESULT($dir)
	    echo $dir
	    return 0
	  fi
	done
	AC_MSG_RESULT(not found)
        return 1

}
locale_locations="/usr/share/locale /usr/lib/locale /usr/lib/nls/loc"
LOCALE=`FindADir error "locale" $locale_locations`
if
  test  "X$LOCALE" = X
then
  FatalMissingThing "Locale directory" "Locale directory is mandantory."
fi

RPMDIR=`FindADir warn "RPM" /usr/src/packages /usr/src/redhat`


if test x"${HAVE_LIBRT}" = x""; then
	LIBRT=""
else
	LIBRT=-lrt
fi
AC_SUBST(LIBRT)

#
#	Where is dlopen?
#
if test "$ac_cv_lib_c_dlopen" = yes; then
	LIBADD_DL=""
elif test "$ac_cv_lib_dl_dlopen" = yes; then
	LIBADD_DL=-ldl
else
        LIBADD_DL=${lt_cv_dlopen_libs}
fi
dnl
dnl Check for location of gettext
dnl
dnl On at least Solaris 2.x, where it is in libc, specifying lintl causes
dnl grief. Ensure minimal result, not the sum of all possibilities.
dnl And do libc first.
dnl Known examples:
dnl    c:      Linux, Solaris 2.6+
dnl    intl:   BSD, AIX

FunIsInLib() {
  fun=$1
  lib=$2
  lib_var1="ac_cv_lib_${lib}_$fun"
  lib_var2="ac_cv_lib_${lib}___$fun"
  for v in $lib_var1 $lib_var2
  do
    var=`eval echo '${'${v}'}'`
    case $var in
      yes)	return 0;;
      no)	return 1;;
    esac
  done
  return 0
}


for gt_test_lib in c intl
do
	AC_CHECK_LIB($gt_test_lib, gettext)
	if FunIsInLib gettext $gt_test_lib; then
		break
	fi
done
#
#	Where is gettext()?
#
if FunIsInLib gettext c ; then
	LIBADD_INTL=""
elif FunIsInLib gettext intl ; then
	LIBADD_INTL=-lintl
elif test -f /usr/local/lib/libintl.so -a -s /usr/local/lib/libintl.so; then
	# This was added for FreeBSD
	LIBADD_INTL="-lintl"
elif test -f /sw/lib/libintl.a -a -s /sw/lib/libintl.la -a -s /sw/lib/libintl.dylib; then
	# This was added for Darwin + Fink
	LIBADD_INTL="-lintl"
else
	FatalMissingThing "gettext function" "no library providing gettext found"
fi

dnl
dnl	Glib allows its headers/libraries to be installed anywhere.
dnl	And they provide a command to let you know where they are.
dnl	This is nice, but having them in standard places is nice too ;-)
dnl

if test "X$GLIBCONFIG" != X; then
	AC_MSG_CHECKING(for special glib includes: )
	GLIBHEAD=`$GLIBCONFIG --cflags`
	AC_MSG_RESULT($GLIBHEAD)

	CPPFLAGS="$CPPFLAGS $GLIBHEAD"
	AC_SUBST(GLIBHEAD)

	dnl Note: Not bundling "GLIBLIB" with general "LIBS".
	dnl	1. Only very few programs require GLIBLIB
	dnl		(This isn't true anymore -- AlanR)
	dnl	2. Danger of creating run-time dependency on build-time LD_LIBRARY_PATH
	AC_MSG_CHECKING(for glib library flags)
	GLIBLIB=`$GLIBCONFIG --libs`
	AC_MSG_RESULT($GLIBLIB)
	AC_SUBST(GLIBLIB)
fi

dnl ************************************************************************
dnl checks for header files
dnl
dnl check for ANSI *.h files first
dnl	asm/page.h: Linux, for system PAGE_SIZE
AC_HEADER_STDC
AC_CHECK_HEADERS(db.h)
AC_CHECK_HEADERS(asm/page.h)
AC_CHECK_HEADERS(time.h)
AC_CHECK_HEADERS(stdarg.h)
AC_CHECK_HEADERS(tcpd.h)

AC_CHECK_HEADERS(uuid.h)
AC_CHECK_HEADERS(uuid/uuid.h)

AC_CHECK_HEADERS(sys/param.h)
AC_CHECK_HEADERS(netinet/in.h)
AC_CHECK_HEADERS([stdint.h unistd.h])
AC_CHECK_HEADERS(sys/termios.h)
AC_CHECK_HEADERS(termios.h)


dnl ************************************************************************
dnl  FreeBSD requires sys/param.h and in.h to compile test netinet headers.
dnl ************************************************************************
if test "$ac_cv_header_sys_param_h" -a "$ac_cv_header_netinet_in_h" = no; then
	AC_CHECK_HEADERS(netinet/in_systm.h)
	AC_CHECK_HEADERS(netinet/ip.h)
	AC_CHECK_HEADERS(netinet/ip_var.h)
	AC_CHECK_HEADERS(netinet/ip_compat.h)
	AC_CHECK_HEADERS(netinet/ip_fw.h)
else
	AC_CHECK_HEADERS(netinet/in_systm.h,[],[],[#include <sys/param.h>
	#include <netinet/in.h>])
	if test "$ac_cv_header_in_systm_h" = no; then
		AC_CHECK_HEADERS(netinet/ip.h,[],[],[#include <sys/param.h>
		#include <netinet/in.h>])
	else
		AC_CHECK_HEADERS(netinet/ip.h,[],[],[#include <sys/param.h>
		#include <netinet/in_systm.h>
		#include <netinet/in.h>])
	fi
	AC_CHECK_HEADERS(netinet/ip_var.h,[],[],[#include <sys/param.h>
	#include <netinet/in.h>])
	AC_CHECK_HEADERS(netinet/ip_compat.h,[],[],[#include <sys/param.h>
	#include <netinet/in.h>])
	AC_CHECK_HEADERS(netinet/ip_fw.h,[],[],[#include <sys/param.h>
	#include <netinet/in.h>])
fi

AC_CHECK_HEADERS(sys/sockio.h)
AC_CHECK_HEADERS(libintl.h)
AC_CHECK_HEADERS(sys/types.h)
AC_CHECK_HEADERS(sys/socket.h)
AC_CHECK_HEADERS(arpa/inet.h)
AC_CHECK_HEADERS(net/ethernet.h)
AC_CHECK_HEADERS(malloc.h)
AC_CHECK_HEADERS(termio.h)
AC_CHECK_HEADERS(getopt.h)
AC_CHECK_HEADERS(sys/prctl.h)
AC_CHECK_HEADERS(linux/watchdog.h,[],[],[#include <linux/types.h>])

dnl Sockets are our preferred and supported comms mechanism.  But the
dnl implementation needs to be able to convey credentials: some don't.
dnl So on a few OSes, credentials-carrying streams might be a better choice.
dnl
dnl Solaris releases up to and including "9" fall into this category
dnl (its sockets don't carry credentials; streams do).
dnl
dnl At Solaris 10, "getpeerucred()" is available, for both sockets and
dnl streams, so it should probably use (preferred) socket mechanism.

AC_CHECK_HEADERS(stropts.h)	dnl streams available (fallback option)

AC_CHECK_HEADERS(ucred.h)	dnl e.g. Solaris 10 decl. of "getpeerucred()"
AC_CHECK_FUNCS(getpeerucred)

dnl ************************************************************************
dnl checks for headers needed by clplumbing On BSD
AC_CHECK_HEADERS(sys/syslimits.h)
if test "$ac_cv_header_sys_param_h" = no; then
	AC_CHECK_HEADERS(sys/ucred.h)
else
	AC_CHECK_HEADERS(sys/ucred.h,[],[],[#include <sys/param.h>])
fi

dnl ************************************************************************
dnl checks for headers needed by clplumbing On Solaris
AC_CHECK_HEADERS(sys/cred.h xti.h)

dnl ************************************************************************
dnl checks for headers needed by clplumbing On FreeBSD/Solaris
AC_CHECK_HEADERS(sys/filio.h)

dnl
dnl	These next two are used to help us figure out whether to include
dnl	some optional STONITH plugins...
dnl
AC_CHECK_HEADERS(vacmclient_api.h)
AC_CHECK_HEADERS(curl/curl.h)
AC_CHECK_HEADERS(openhpi/SaHpi.h)

AC_MSG_CHECKING(for special libxml2 includes)
if test "x$XML2CONFIG" = "x"; then
   AC_MSG_RESULT(libxml2 config not found)
else
   XML2HEAD=`$XML2CONFIG --cflags`
   AC_MSG_RESULT($XML2HEAD)
   AC_CHECK_LIB(xml2, xmlReadMemory)
fi

CPPFLAGS="$CPPFLAGS $XML2HEAD"

dnl ************************************************************************
dnl * Check for linux/icmpv6.h to make enable the IPv6addr resource agent
AC_CHECK_HEADERS(linux/icmpv6.h,[],[],[#include <asm/types.h>])
AM_CONDITIONAL(USE_IPV6ADDR, test "$ac_cv_header_linux_icmpv6_h" = yes -a $new_libnet = yes )
AC_CHECK_HEADERS(libxml/xpath.h)

dnl
dnl	Could check for the libraries, but if you have the headers,
dnl	you're a dolt for not having installed the libs ;-)
dnl
AM_CONDITIONAL(USE_VACM, test "$ac_cv_header_vacmclient_api_h" = yes)
AM_CONDITIONAL(USE_DRAC3, test "$ac_cv_header_curl_curl_h" = yes -a "$ac_cv_header_libxml_xpath_h" = yes)
AM_CONDITIONAL(USE_OPENHPI, test "$ac_cv_header_openhpi_SaHpi_h" = yes)

dnl
dnl    SNMP checks
dnl

SNMPLIB=""
SNMPAGENTLIB=""
SNMPCONFIG=""

ENABLE_SNMP="yes"
if test "x${enable_snmp}" = "xno"; then
   ENABLE_SNMP="no"
   enable_snmp_subagent="no"
fi

AC_CHECK_HEADERS(ucd-snmp/snmp.h,[],[],[#include <sys/types.h>
#include <ucd-snmp/asn1.h>])
AC_CHECK_HEADERS(net-snmp/net-snmp-config.h)

if test "x${ENABLE_SNMP}" = "xno"; then
   # nothing
   :
elif test "x${ac_cv_header_net_snmp_net_snmp_config_h}" = "xyes"; then
	AC_PATH_PROGS(SNMPCONFIG, net-snmp-config)
	if test "X${SNMPCONFIG}" = "X"; then
		AC_MSG_RESULT(You need the net_snmp development package to continue.)
		ENABLE_SNMP="no"
	else
		AC_MSG_CHECKING(for special snmp libraries)
		SNMPLIB=`net-snmp-config --libs`
		SNMPAGENTLIB=`net-snmp-config --agent-libs`
		# KLUDGE!!
		# Apparently some versions of SUSE Linux don't include -lwrap in $SNMPAGENTLIB
                case $SNMPAGENTLIB in
                  *wrap*)	;;
                  *)		SNMPAGENTLIB="$SNMPAGENTLIB -lwrap";;
		esac
		AC_MSG_RESULT($SNMPLIB)
	fi
elif test "x${ac_cv_header_ucd_snmp_snmp_h}" = "xyes"; then
	# UCD SNMP
	# ucd-snmp-config does not seem to exist, so just 
	# rely on people having their LDFLAGS set to the path where
	AC_CHECK_LIB(snmp, init_snmp, SNMPLIB="-lsnmp")
	if test "X${SNMPLIB}" = "X"; then
		AC_CHECK_LIB(ucdsnmp, init_snmp, SNMPLIB="-lucdsnmp")
	fi
	SNMPAGENTLIB="$SNMPLIB"
	if test "X${SNMPLIB}" = "X"; then
		ENABLE_SNMP="no"
		AC_MSG_RESULT("Could not find ucdsnmp libary."
			"Please make sure that libsnmp or libucdsnmp"
			"are in your library path. Or the path to LDFLAGS")
	fi
else
	ENABLE_SNMP="no"
fi

if test "$ENABLE_SNMP" = "no" -a "x${enable_snmp_subagent}" = "xyes"; then
  FatalMissingThing "SNMP Development package" "Missing SNMP development libraries and/or headers" "" "Install net-snmp-devel to enable SNMP features"
fi
if test "$ENABLE_SNMP" = "no" -o "x${enable_snmp_subagent}" != "xyes"; then
        enable_snmp_subagent="no"
	RPM_ENABLE_SNMP_SUBAGENT="0"
else
	RPM_ENABLE_SNMP_SUBAGENT="1"
fi

check_snmp_libs ()
{
	OLDLIBS="$LIBS"
	LIBS="$LIBS $@"
	AC_MSG_CHECKING(snmp libraries: $LIBS)
	AC_LINK_IFELSE([AC_LANG_PROGRAM([], [])], ,
		AC_MSG_ERROR(cannot link with requested libraries ($LIBS). Reported errors follow:
			$(cat conftest.err)))
	AC_MSG_RESULT(ok)
	LIBS="$OLDLIBS"
}

SNMPLIBSET=""
if test "$ENABLE_SNMP" = "yes"; then
	check_snmp_libs $SNMPLIB
	SNMPLIBSET="$SNMPLIB"
fi
if test "$enable_snmp_subagent" = "yes"; then
	check_snmp_libs $SNMPAGENTLIB
	SNMPLIBSET="$SNMPLIBSET $SNMPAGENTLIB"
fi

dnl
dnl	There are more sophisticated and general ways of doing this, that
dnl	are more general - but this is better than nothing.
dnl
dnl	The right procedure would be to locate the libraries that we've been told
dnl	are needed, dnl	then do an RPM query on each of these libraries
dnl	to find out what package owns the library (file)
dnl	That'll be a good project for some long, cold winter evening.
dnl
dnl	Some food for thought from the 'ld' manual page:
dnl
dnl        The linker uses the following search paths to locate required shared libraries.
dnl
dnl        Ignore steps 1-2, because they involve rpath options (which we don't care about)
dnl
dnl        3.  On  an  ELF system, if the -rpath and "rpath-link" options were not used, search the contents of the environment variable
dnl            "LD_RUN_PATH". It is for the native linker only.
dnl
dnl        4.  On SunOS, if the -rpath option was not used, search any directories specified using -L options.
dnl
dnl        5.  For a native linker, the contents of the environment variable "LD_LIBRARY_PATH".
dnl
dnl        6.  For a native ELF linker, the directories in "DT_RUNPATH" or "DT_RPATH" of  a  shared  library  are  searched  for  shared
dnl            libraries needed by it. The "DT_RPATH" entries are ignored if "DT_RUNPATH" entries exist.
dnl
dnl        7.  The default directories, normally /lib and /usr/lib.
dnl
dnl        8.  For a native linker on an ELF system, if the file /etc/ld.so.conf exists, the list of directories found in that file.
dnl
dnl        If the required shared library is not found, the linker will issue a warning and continue with the link.
dnl
dnl
libs2packages() {
  for arg
  do 
    case $arg in
        -ldl|-lm|-L*|-lc|-lpthread|-lnsl)			;;
        -lresolv|-lcrypt|-lutil|-Wl,-E|-wL,-rpath)		;;
        -lcrypto)		echo openssl			;;
        -lnetsnmp)		echo net-snmp			;;
        -lsnmp)			echo net-snmp			;;
        -lnetsnmpagent)		echo net-snmp			;;
        -lnetsnmphelpers)	echo net-snmp			;;
        -lnetsnmpmibs)		echo net-snmp			;;
        -lrpm)			echo rpm			;;
        -lrpmio)		echo rpm			;;
        -lpopt)			echo popt			;;
        -lsensors)		case $host_vendor in
				  suse|SUSE|SuSE)
        				echo sensors;;
				  *) 	echo lm_sensors
				esac				;;
        -lwrap)			case $host_vendor in
				  suse|SUSE|SuSE)
        				echo tcpd;;
				  *) 	echo tcp_wrappers;;
				esac				;;
        -lz)			echo zlib			;;
        -lperl|-l/*perl*/auto/DynaLoader/DynaLoader*)
				echo perl			;;
         *)			AC_MSG_WARN([SNMP library $arg not included in RPM build dependencies])
    esac
  done
}

AC_MSG_CHECKING(What packages are needed for SNMP at compile time for RPMs);
PKGSET=`libs2packages $SNMPLIBSET | tr ' ' '\012' | sort -u`
PKGSET=`echo $PKGSET`
AC_MSG_RESULT($PKGSET)

if test  -z "$PKGSET"; then
	SNMP_RPM_BUILD_REQUIRES="BuildRequires: ${CC}"
else
	SNMP_RPM_BUILD_REQUIRES="BuildRequires: $PKGSET"
fi
AC_MSG_RESULT($SNMP_RPM_BUILD_REQUIRES)

AC_SUBST(SNMP_RPM_BUILD_REQUIRES)

AC_ARG_WITH(mibsdir, 
	[  --with-miBsdir=DIR      directory for mib files. ],
	[ MIBS_DIR="$withval" ])

if test "x${enable_snmp_subagent}"  = "xyes" -a "X${MIBS_DIR}" = "X"; then
	AC_MSG_CHECKING(which MIB directory to use)
	for mibs_dir in /usr/share/snmp/mibs \
			/usr/local/share/snmp/mibs; do 
		if test -d "$mibs_dir"; then
			MIBS_DIR="$mibs_dir"
		fi
	done
	if test "X${MIBS_DIR}" = "X"; then
		AC_MSG_ERROR(Could not find mibs directory, 
			please specify with --with-mibsdir);
	fi
	AC_MSG_RESULT($MIBS_DIR)
fi
AC_SUBST(MIBS_DIR)

AC_SUBST(SNMPCONFIG)
AC_SUBST(SNMPLIB)
AC_SUBST(SNMPAGENTLIB)
AC_SUBST(RPM_ENABLE_SNMP_SUBAGENT)
AM_CONDITIONAL(USE_APC_SNMP, test "$ENABLE_SNMP" = "yes")
AM_CONDITIONAL(SNMP_SUBAGENT_BUILD, test "x${enable_snmp_subagent}" = "xyes")

#
#	We've had this new API for a very long time
#
AC_DEFINE(HAVE_NEW_HB_API, 1, [have new heartbeat api])
dnl
dnl OpenIMPI checks
dnl

if test "x${enable_ipmilan}" = "xyes" -o "x${enable_ipmilan}" = "xtry"; then
	AC_MSG_CHECKING(For libOpenIPMI version 2 or greater)
	AC_TRY_COMPILE([#include <OpenIPMI/ipmiif.h>],
		       [ #if (OPENIPMI_VERSION_MAJOR < 2 )
			 #error "Too Old"
			 #endif ],
		       AC_MSG_RESULT("yes"); enable_ipmilan="yes",
		       AC_MSG_RESULT("no");  enable_ipmilan="no")
else
	enable_ipmilan="no"
fi
AM_CONDITIONAL(IPMILAN_BUILD, test "X$enable_ipmilan" = "Xyes")

dnl
dnl     On many systems libcrypto is needed when linking against libsnmp.
dnl     Check to see if it exists, and if so use it.
dnl
AC_CHECK_LIB(crypto, CRYPTO_free, CRYPTOLIB="-lcrypto",)
AC_SUBST(CRYPTOLIB)

dnl ***************************************************************************
dnl Enable distro-style RPMs
dnl ***************************************************************************
AC_ARG_ENABLE([distro-rpm],
 [  --enable-distro-rpm 	Enable distro-style RPMs
		[default=no]], [], [enable_distro_rpm=no])
case $enable_distro_rpm in
   yes)	DISTRO_STYLE_RPMS=1;;
   *)	DISTRO_STYLE_RPMS=0;;
esac
AC_SUBST(DISTRO_STYLE_RPMS)

dnl ***************************************************************************
dnl TIPC communication module
dnl ***************************************************************************
AC_ARG_ENABLE([tipc],
 [  --enable-tipc 	Enable TIPC Communication module,
		[default=try]], [], [enable_tipc=try])
AC_ARG_WITH([tipc],
 [  --with-tipc-source      TIPC source code directory], [], [])


TIPC_DEV_ROOT=${with_tipc_source}
tipc_headers_found=yes

if test "x${TIPC_DEV_ROOT}" != "x"; then
        dnl checking tipc.h in specified directory
        TIPC_HEADER_DIR=${TIPC_DEV_ROOT}/include
        AC_CHECK_HEADER([${TIPC_HEADER_DIR}/net/tipc/tipc.h], [],    \
                        [tipc_headers_found=no] )
        TIPC_INCLUDE="-I${TIPC_HEADER_DIR}"
else
        dnl checking tipc.h in standard include directory
        AC_CHECK_HEADERS(net/tipc/tipc.h, [], [tipc_headers_found=no])
fi

AC_SUBST(TIPC_INCLUDE)
AM_CONDITIONAL(BUILD_TIPC_MODULE, 
	test "x${tipc_headers_found}" = "xyes" && test "x${enable_tipc}" != "xno")

dnl ***************************************************************************
dnl  CIM provider configuration
dnl ***************************************************************************
AC_ARG_ENABLE([cim-provider],
[  --enable-cim-provider Enable CIM providers.
                          [default=no]])

AC_ARG_WITH([cimom],
 [  --with-cimom            Specify CIM server], [], [])

AC_ARG_WITH([cmpiheader],
 [  --with-cmpi-headers     Specify CMPI header files], [], [])

AC_ARG_WITH([cmpiprovider],
 [  --with-provider-dir     Specify CMPI providers directory], [], [])

CMPI_HEADER_PATH=${with_cmpi_headers}
CIMOM=${with_cimom}
CMPI_PROVIDER_DIR=${with_provider_dir}

if test "x${enable_cim_provider}" != "xyes"; then
        enable_cim_provider="no"
fi

if test "x${CIMOM}" = "x"; then
        if test "x${CIMOM}" = "x"; then 
                AC_CHECK_PROG([CIMOM], [cimserver], [pegasus])
        fi

        if test "x${CIMOM}" = "x"; then 
                AC_CHECK_PROG([CIMOM], [sfcbd], [sfcb])
        fi

        if test "x${CIMOM}" = "x"; then 
                AC_CHECK_PROG([CIMOM], [owcimomd], [openwbem])
        fi
        
        if test "x${CIMOM}" = "x"; then
                AC_MSG_WARN([Cimom not found, MOF will not be installed!])
        fi

fi

if test "x${enable_cim_provider}" = "xyes"; then
        if test "x${CMPI_HEADER_PATH}" != "x"; then
		CPPFLAGS="$CPPFLAGS -I${CMPI_HEADER_PATH}"
        fi

        for header in cmpidt.h cmpift.h cmpimacs.h
        do
                AC_CHECK_HEADER([${header}], [], 
		        	[AC_MSG_ERROR([Sorry, can't find CMPI header files, \
specify CMPI header files with --with-cmpi-headers please.])] )
        done

        if test "x${CMPI_PROVIDER_DIR}" = "x"; then
                case ${CIMOM} in
                        sfcbd)  SFCBD_PREFIX=`which sfcbd`
				SFCBD_PREFIX=`dirname ${SFCBD_PREFIX}`
				SFCBD_PREFIX=`dirname ${SFCBD_PREFIX}` 
				CMPI_PROVIDER_DIR=${SFCBD_PREFIX}/lib/cmpi;;
                        openwbem)
				OPENWBEM_PREFIX=`which owcimomd`
				OPENWBEM_PREFIX=`dirname ${OPENWBEM_PREFIX}`
				OPENWBEM_PREFIX=`dirname ${OPENWBEM_PREFIX}`
				OPENWBEM_CONFIG=${OPENWBEM_PREFIX}/etc/openwbem/openwbem.conf
				OPENWBEM_CMPI_DIR=`grep -e "cmpiprovifc.prov_location.*=" \
					${OPENWBEM_CONFIG} | sed -e 's/.*=\s*\(\.*\)/\1/'`
				if test "x${OPENWBEM_CMPI_DIR}" != "x"; then
					CMPI_PROVIDER_DIR=${OPENWBEM_CMPI_DIR}
					echo cmpi provider dir set, using openwbem config file: \
							${OPENWBEM_CONFIG}.
				else
					CMPI_PROVIDER_DIR=${OPENWBEM_PREFIX}/lib/openwbem/cmpiproviders
					echo openwbem config not found, cmpi provider dir set to \
							$(CMPI_PROVIDER_DIR) by default. 
				fi;;
                        pegasus) CMPI_PROVIDER_DIR=/opt/tog-pegasus/providers/lib;;
                        *);;
                esac

                if test x"$CMPI_PROVIDER_DIR" = x ; then
                        CMPI_PROVIDER_DIR="$libdir"/cmpi
                        AC_MSG_RESULT(default directory: $CMPI_PROVIDER_DIR)
                fi
        fi
fi

AM_CONDITIONAL(CIM_PROVIDER_BUILD, test "x${enable_cim_provider}" = "xyes")
AC_SUBST(CMPI_PROVIDER_DIR)
AC_SUBST(CIMOM)
AC_SUBST(CMPI_HEADER_PATH)


dnl ***************************************************************************
dnl  Thread safe configuration
dnl ***************************************************************************
AM_CONDITIONAL(ENABLE_THREAD_SAFE, test "x${enable_thread_safe}" = "xyes")


dnl ************************************************************************
dnl  Handy function for checking for typedefs or struct defs
dnl ************************************************************************

check_for_type() {
  type="$1"
  headers=""
  shift
  for arg
  do
    headers="${headers}${arg}
"
  done
  program="if ((${type} *) 0)  return 0;
    if (sizeof(${type}))  return 0; 
    return 0;"
  have="HAVE_`echo "$type" | tr ' ' '_' | dd conv=ucase 2>/dev/null`"
  varhave="heartbeat_cv_$have"

  AC_CACHE_CHECK([for type $type ],$varhave,[
    AC_TRY_COMPILE([$headers], [$program], eval $varhave=yes, eval $varhave=no
    , eval $varhave=cross)
  ])
  if test x"`eval echo '${'$varhave'}'`" = xyes; then
    return 0
  fi
  return 1
}

check_for_type_member() {
  type="$1"
  member="$2"
  headers=""
  shift
  shift
  for arg
  do
    headers="${headers}${arg}
"
  done
  program="${type} foo;
    if ((${type} *) 0)  return 0;
    if (sizeof(${type}))  return 0;
    if (sizeof(foo))  return 0;
    (void*)foo.${member};
    return 0;"
  have="HAVE_`echo "$type" | tr ' ' '_' | dd conv=ucase 2>/dev/null`"
  varhave="heartbeat_cv_$have"

  AC_CACHE_CHECK([for type $type ],$varhave,[
    AC_TRY_COMPILE([$headers], [$program], eval $varhave=yes, eval $varhave=no
    , eval $varhave=cross)
  ])
  if test x"`eval echo '${'$varhave'}'`" = xyes; then
    return 0
  fi
  return 1
}

dnl ************************************************************************
dnl  checks for typedefs
dnl

dnl if not known on this system, #define size_t unsigned
AC_TYPE_SIZE_T

dnl 
dnl Check poll.h for nfds_t (Linux Only), if not define it as an unsigned long int.
dnl 

if check_for_type "nfds_t" "#include <poll.h>"; then
	 AC_DEFINE(HAVE_NFDS_T,1,[Do we have nfds_t?])
fi

dnl ************************************************************************
dnl checks for structures
dnl



#
#	Look for all the variants of local/UNIX socket credentials
#
#	Include all of these headers that we can find...
#
headers=""
for hdr in "sys/param.h" "sys/socket.h" "sys/ucred.h"
do
  hdrvar=ac_cv_header_`echo $hdr | sed -e 's%\.%_%' -e 's%/%_%'`
  if test x"`eval echo '${'$hdrvar'}'`" = xyes; then
    headers="$headers
#include <$hdr>"
  fi
done

if check_for_type_member "struct ucred" "cr_ref" "$headers"; then
	 AC_DEFINE(HAVE_STRUCT_UCRED_DARWIN,1,[Do we have the Darwin version of struct ucred?])
fi
if check_for_type "struct ucred" "$headers"; then
	 AC_DEFINE(HAVE_STRUCT_UCRED,1,[Do we have struct ucred?])
fi
if check_for_type "struct cmsgcred" "$headers" ; then
	 AC_DEFINE(HAVE_STRUCT_CMSGCRED,1,[Do we have struct cmsgcred?])
fi
if check_for_type "struct fcred" "$headers"; then
	 AC_DEFINE(HAVE_STRUCT_FCRED,1,[Do we have struct fcred?])
fi
if check_for_type "struct cred" "$headers"; then
	 AC_DEFINE(HAVE_STRUCT_CRED,1,[Do we have struct cred?])
fi
if check_for_type "struct sockcred" "$headers"; then
	 AC_DEFINE(HAVE_STRUCT_SOCKCRED,1,[Do we have struct sockcred?])
fi

dnl Check TERMIOS for components (e.g. c_line not present on Solaris)
dnl
AC_CACHE_CHECK([for c_line in termios],samba_cv_HAVE_TERMIOS_C_LINE,[
AC_TRY_COMPILE([#include <sys/types.h>
#include <sys/termios.h>],
[struct termios ti;  ti.c_line = 'a';],
samba_cv_HAVE_TERMIOS_C_LINE=yes,samba_cv_HAVE_TERMIOS_C_LINE=no,samba_cv_HAVE_TERMIOS_C_LINE=cross)])
if test x"$samba_cv_HAVE_TERMIOS_C_LINE" = x"yes"; then
    AC_DEFINE(HAVE_TERMIOS_C_LINE,1,[ ])
fi

dnl Check sockaddr_in for components (e.g. sin_len not present on Solaris)
dnl
AC_CACHE_CHECK([for sin_len in sockaddr_in],samba_cv_HAVE_SOCKADDR_IN_SIN_LEN,[
AC_TRY_COMPILE([#include <sys/types.h>
#include <netinet/in.h>],
[struct sockaddr_in si;  si.sin_len = 1;],
samba_cv_HAVE_SOCKADDR_IN_SIN_LEN=yes,samba_cv_HAVE_SOCKADDR_IN_SIN_LEN=no,samba_cv_HAVE_SOCKADDR_IN_SIN_LEN=cross)])
if test x"$samba_cv_HAVE_SOCKADDR_IN_SIN_LEN" = x"yes"; then
    AC_DEFINE(HAVE_SOCKADDR_IN_SIN_LEN,1,[ ])
fi

dnl Check msghdr for components (e.g. msg_control/msg_controlen not present on Solaris)
dnl
AC_CACHE_CHECK([for msg_control in msghdr],samba_cv_HAVE_MSG_CONTROL_MSGHDR,[
AC_TRY_COMPILE([#include <sys/types.h>
#include <sys/socket.h>
],
[struct msghdr mh;  mh.msg_control = (void *)0;],
samba_cv_HAVE_MSG_CONTROL_MSGHDR=yes,samba_cv_HAVE_MSG_CONTROL_MSGHDR=no,samba_cv_HAVE_MSG_CONTROL_MSGHDR=cross)])
if test x"$samba_cv_HAVE_MSG_CONTROL_MSGHDR" = x"yes"; then
    MSGHDR_TYPE="msghdr"
    IPCSOCKET_C="ipcsocket.c"
    IPCSOCKET_LO="ipcsocket.lo"
else
    MSGHDR_TYPE="nmsghdr"
    IPCSOCKET_C=""
    IPCSOCKET_LO=""
fi

dnl Check syslog.h for 'facilitynames' table
dnl
AC_CACHE_CHECK([for facilitynames in syslog.h],ac_cv_HAVE_SYSLOG_FACILITYNAMES,[
AC_TRY_COMPILE([
#define SYSLOG_NAMES
#include <stdlib.h>
#include <syslog.h>
],
[ void *fnames; fnames = facilitynames; ],
ac_cv_HAVE_SYSLOG_FACILITYNAMES=yes,ac_cv_HAVE_SYSLOG_FACILITYNAMES=no,ac_cv_HAVE_SYSLOG_FACILITYNAMES=cross)])
if test x"$ac_cv_HAVE_SYSLOG_FACILITYNAMES" = x"yes"; then
    AC_DEFINE(HAVE_SYSLOG_FACILITYNAMES,1,[ ])
fi

dnl
dnl Check for ALIGN in /sys/param.h
dnl

AC_MSG_CHECKING("for ALIGN in sys/param.h")
AC_EGREP_CPP(FoundAlign,
[#include <sys/param.h>
#ifdef ALIGN
  FoundAlign
#endif
], [
        ALIGN="ALIGN"
        AC_MSG_RESULT(Yes)
],
AC_MSG_RESULT("No"))

AC_MSG_CHECKING("for T_ALIGN in xti.h")
AC_EGREP_CPP(FoundAlign,
[#include <xti.h>
#ifdef T_ALIGN
  FoundAlign
#endif
], [
        ALIGN="T_ALIGN"
        AC_MSG_RESULT(Yes)
],
AC_MSG_RESULT(No))

AC_SUBST(IPCSOCKET_C)
AC_SUBST(IPCSOCKET_LO)
AC_SUBST(ALIGN)
AC_SUBST(MSGHDR_TYPE)


dnl ************************************************************************
dnl checks for compiler characteristics
dnl

dnl Warnings for C compilers.  Note: generic, portable warnings only.
dnl Things likely to be specific to a particular OS or module should be
dnl carefully handled afterwards.

AC_C_STRINGIZE

dnl **********************************************************************
dnl time-related declarations etc.

AC_STRUCT_TIMEZONE
if check_for_type_member "struct tm" "tm_gmtoff" "#include <time.h>"; then
	 AC_DEFINE(HAVE_TM_GMTOFF,1,[Do we have structure member tm_gmtoff?])
fi

dnl **********************************************************************
dnl      Check the size of the integer types
dnl      So we can have integers of known sizes as needed
dnl
AC_CHECK_SIZEOF(char)
AC_CHECK_SIZEOF(short)
AC_CHECK_SIZEOF(int)
AC_CHECK_SIZEOF(long)
AC_CHECK_SIZEOF(long long)

AC_ARG_ENABLE([all],
[  --enable-all Activate ALL features
                          [default=no]])
AC_ARG_ENABLE([rpath],
[  --enable-rpath Enable RPATH in libtool
                          [default=yes]])

AC_ARG_ENABLE([ansi],
[  --enable-ansi force GCC to compile to ANSI/ANSI standard for older compilers.
                          [default=yes]])

AC_ARG_ENABLE([fatal-warnings],
[  --enable-fatal-warnings very pedantic and fatal warnings for gcc
                          [default=yes]],
                          [], [enable_fatal_warnings=unknown])
AC_ARG_ENABLE([times-kludge],
[  --enable-times-kludge enables a kludge to workaround a bug in glibc's times(2) call
                          [default=yes]],
                          [], [enable_times_kludge=unknown])

AC_ARG_ENABLE([no-long-long],
[  --enable-no-long-long removes no long long warning for gcc
                          [default=yes]],
                          [], [enable_no_long_long=yes])

AC_ARG_ENABLE([traditional-warnings],
[  --enable-traditional-warnings 
                          enable traditional warnings gcc (-Wtraditional)
                          [default=no]])

AC_ARG_ENABLE([pretty],
[  --enable-pretty 
			  Pretty-print compiler output unless there is an error
                          [default=no]])

AC_ARG_ENABLE([quiet],
[  --enable-quiet 
			  Supress make output unless there is an error
                          [default=no]])

AC_ARG_ENABLE([ldirectord],
[  --enable-ldirectord    Enable Linix Director Daemon for use with LVS
                          [default=yes]],
                          [], [enable_ldirectord=yes])
AM_CONDITIONAL(LDIRECTORD_BUILD, test "X$enable_ldirectord" = "Xyes")

AC_ARG_ENABLE([thread-safe],
[  --enable-thread-safe Enable some client libraries to be thread safe.
                          [default=no]])

AC_ARG_ENABLE([snmp],
[  --enable-snmp Enable building of SNMP related functionality.
                          [default=yes]])

AC_ARG_ENABLE([snmp-subagent],
[  --enable-snmp-subagent Enable building of our SNMP subagent (lots of dependencies).
                          [default=try]])

AC_ARG_ENABLE([ipmilan],
[  --enable-ipmilan       enable IPMILan Stonith Plugin
                          [default=no]])


CC_WARNINGS=""

dnl - If requested, enable ALL subsystems.
	if test "${enable_all}" = "yes" ; then
	  echo "Enabling all optional features."
	  enable_ansi=yes;
	  enable_crm=yes;
	  enable_fatal_warnings=yes;
	  enable_lrm=yes;
	  enable_snmp_subagent=try;
	  enable_mgmt=try;
	  enable_quorumd=try;
	  enable_cim_provider=try;
	  enable_ipmilan=try
	fi

AC_ARG_ENABLE([bundled-ltdl],
[  --enable-bundled-ltdl  Configure, build and install the standalone ltdl library bundled with Heartbeat [default=no]]) 
LTDL_LIBS=""

dnl Check before we enable -Wstrict-prototypes as it causes the test to fail
AC_CHECK_LIB(ltdl, lt_dlopen, [LTDL_foo=1])
if test "x${enable_bundled_ltdl}" = "xyes"; then
   if test $ac_cv_lib_ltdl_lt_dlopen = yes; then
      AC_MSG_NOTICE([Disabling usage of installed ltdl])
   fi
   ac_cv_lib_ltdl_lt_dlopen=no
fi

LIBLTDL_DIR=""
if test $ac_cv_lib_ltdl_lt_dlopen != yes ; then
   AC_MSG_NOTICE([Installing local ltdl])
   LIBLTDL_DIR=libltdl
   ( cd $srcdir ; $TAR -xvf libltdl.tar )
   if test "$?" -ne 0; then
     AC_MSG_ERROR([$TAR of libltdl.tar in $srcdir failed])
   fi
   AC_CONFIG_SUBDIRS(libltdl)
else
   LIBS="$LIBS -lltdl"
   AC_MSG_NOTICE([Using installed ltdl])
   INCLTDL=""
   LIBLTDL=""
fi

dnl libltdl additions
AC_SUBST(INCLTDL)
AC_SUBST(LIBLTDL)
AC_SUBST(LIBLTDL_DIR)

dnl ************ curses **********************
dnl A few OSes (e.g. Linux) deliver a default "ncurses" alongside "curses".
dnl Many non-Linux deliver "curses"; sites may add "ncurses".
dnl
dnl However, the source-code recommendation for both is to #include "curses.h"
dnl (i.e. "ncurses" still wants the include to be simple, no-'n', "curses.h").
dnl
dnl Andrew Beekhof (author of heartbeat code that uses this functionality)
dnl wishes "ncurses" to take precedence.  So the following ordering has
dnl been devised to implement this.
dnl
dnl Look first for the headers, then set the libraries accordingly.
dnl (Normally autoconf suggests looking for libraries first.)
dnl
AC_CHECK_HEADERS(curses.h)
AC_CHECK_HEADERS(curses/curses.h)
AC_CHECK_HEADERS(ncurses.h)
AC_CHECK_HEADERS(ncurses/ncurses.h)

dnl Although n-library is preferred, only look for it if the n-header was found.
CURSESLIBS=''
if test "$ac_cv_header_ncurses_h" = "yes"; then
  AC_CHECK_LIB(ncurses, printw,
    [CURSESLIBS='-lncurses'; AC_DEFINE(HAVE_LIBNCURSES,1, have ncurses library)]
  )
fi

if test "$ac_cv_header_ncurses_ncurses_h" = "yes"; then
  AC_CHECK_LIB(ncurses, printw,
    [CURSESLIBS='-lncurses'; AC_DEFINE(HAVE_LIBNCURSES,1, have ncurses library)]
  )
fi

dnl Only look for non-n-library if there was no n-library.
if test X"$CURSESLIBS" = X"" -a "$ac_cv_header_curses_h" = "yes"; then
  AC_CHECK_LIB(curses, printw,
    [CURSESLIBS='-lcurses'; AC_DEFINE(HAVE_LIBCURSES,1, have curses library)]
  )
fi

dnl Only look for non-n-library if there was no n-library.
if test X"$CURSESLIBS" = X"" -a "$ac_cv_header_curses_curses_h" = "yes"; then
  AC_CHECK_LIB(curses, printw,
    [CURSESLIBS='-lcurses'; AC_DEFINE(HAVE_LIBCURSES,1, have curses library)]
  )
fi

AC_SUBST(CURSESLIBS)

dnl ************ curses **********************

if test "$GCC" = yes; then
dnl
dnl We make sure warnings are carefully scrubbed out of the output if
dnl you're running on some platforms.  You can enable that behavior with
dnl the option "fatal-warnings", by specifying --enable-fatal-warnings.
dnl Or, you can disable it with --disable-fatal-warnings.
dnl

dnl Horms 10th August 2001
        dnl Don't do this, it seems to cause configure in
        dnl the libltdl/ directory to die under Debian Woody
        dnl I'm suspecting it will be a problem on other systems too.
        dnl For this reason it now defaults to off.

dnl AlanR 11 August 2001
dnl Show no mercy to broken OSes and other software.  If you have broken
dnl software, turn this feature off.

dnl NO warnings WHATSOVER will be tolerated without good reason.
dnl A distribution being broken isn't a good reason.
dnl The cure for that is fix the distribution, not destroy the integrity
dnl of the entire project by defaulting it to "off".

dnl In my experience, there are ways of making individual warnings go
dnl away.

dnl The only way I know to keep them out is to make them an absolute
dnl pain to deal with.  Otherwise they're a pain to fix.

dnl This policy is not an accident, nor was it chosen without significant
dnl thought and experience.
dnl
	cc_supports_flag() {
	  AC_MSG_CHECKING(whether $CC supports "$@")
	  Cfile=/tmp/foo${$}
	  touch ${Cfile}.c
	  $CC -c "$@" ${Cfile}.c -o ${Cfile}.o >/dev/null 2>&1
          rc=$?
	  rm -f ${Cfile}.c ${Cfile}.o
          case $rc in
            0) AC_MSG_RESULT(yes);;
            *) AC_MSG_RESULT(no);;
          esac
          return $rc
	}

dnl ************ printw **********************

	if test X"$CURSESLIBS" != X"" &&  cc_supports_flag -Wcast-qual \
	  && cc_supports_flag -Werror; then 
	dnl Check for printw() prototype compatibility
	dnl FIXME: We can check che prototype compatibility only if $CC supports
	dnl -Wcast-qual and -Werror	
	  AC_MSG_CHECKING(whether printw() requires argument of "const char *")
	  ac_save_LIBS=$LIBS
	  LIBS="$CURSESLIBS  $LIBS"
	  ac_save_CFLAGS=$CFLAGS
	  CFLAGS="-Wcast-qual -Werror"

	  AC_LINK_IFELSE(
	    [AC_LANG_PROGRAM(
	      [
#if defined(HAVE_CURSES_H)
#  include <curses.h>
#elif defined(HAVE_NCURSES_H)
#  include <ncurses.h>
#endif
	      ],
	      [printw((const char *)"Test");]
	    )], 
	    [ac_cv_compatible_printw=yes],
	    [ac_cv_compatible_printw=no]
	  )

	  LIBS=$ac_save_LIBS
	  CFLAGS=$ac_save_CFLAGS

	  AC_MSG_RESULT([$ac_cv_compatible_printw])

	  if test "$ac_cv_compatible_printw" = no; then
		AC_MSG_WARN([The printw() function of your ncurses or curses library is old, we will disable usage of the library. If you want to use this library anyway, please update to newer version of the library, ncurses 5.4 or later is recommended. You can get the library from http://www.gnu.org/software/ncurses/.])
		AC_MSG_NOTICE([Disabling curses])
		AC_DEFINE(HAVE_INCOMPATIBLE_PRINTW, 1, [Do we have incompatible printw() in curses library?])
		dnl	AC_DEFINE(HAVE_CURSES_H, 0)
		dnl	AC_DEFINE(HAVE_NCURSES_H, 0)
	  fi
	fi

dnl ************ printw **********************


	EXTRA_WARNINGS=""
	# We had to eliminate -Wnested-externs because of libtool changes
        WARNLIST="all missing-prototypes 
		missing-declarations 
		strict-prototypes 
		declaration-after-statement
		pointer-arith 
		write-strings
		cast-qual cast-align 
		bad-function-cast 
		inline
		missing-format-attribute
		format=2
		format-security
		format-nonliteral
		no-long-long
		no-strict-aliasing"

	for j in $WARNLIST
	do
	  if
	    cc_supports_flag -W$j
	  then
            case $j in
               "no-long-long")
        		if test "${enable_no_long_long}" = "yes"; then
			  EXTRA_WARNINGS="$EXTRA_WARNINGS -W$j"
			fi;;

               *)	EXTRA_WARNINGS="$EXTRA_WARNINGS -W$j";;
            esac
	  fi
	done

dnl Add any system specific options here.

	if test "${enable_ansi}" = "unknown"; then
        	enable_ansi=yes
        fi

	case "$host_os" in
  	*linux*|*bsd*)
		if test "${enable_fatal_warnings}" = "unknown"; then
        		enable_fatal_warnings=yes
        	fi
          	;;
  	*solaris*)
          	;;
	esac
	case "$host_os" in
  	 *linux*)
		if test "${enable_times_kludge}" = "unknown"; then
        		enable_times_kludge=yes
        	fi
          	;;
	esac

	if test "${enable_ansi}" = yes && cc_supports_flag -std=iso9899:199409 ; then
	echo "Enabling ANSI Compatibility on this platform"
	ANSI="-ansi -D_GNU_SOURCE -DANSI_ONLY"
	fi

	if test "${enable_fatal_warnings}" = yes && cc_supports_flag -Werror ; then
          echo "Enabling Fatal Warnings (-Werror) on this platform"
    	  FATAL_WARNINGS="-Werror"
        fi
        
	if test "$enable_traditional_warning" = yes && \
		 cc_supports_flag -Wtraditional; then
	  echo "Enabling traditional warnings"
    	  EXTRA_WARNINGS="$EXTRA_WARNINGS -Wtraditional"
	fi


	CC_WARNINGS="$EXTRA_WARNINGS $FATAL_WARNINGS $ANSI" 
	NON_FATAL_CC_WARNINGS="$EXTRA_WARNINGS"

fi
if test "${enable_times_kludge}" = no; then
  echo "Disabling times(2) kludge"
  AC_DEFINE(DISABLE_TIMES_KLUDGE, 1, [disable times(2) kludge])
fi
AC_SUBST(DISABLE_TIMES_KLUDGE)

AC_MSG_CHECKING(which init (rc) directory to use)
INITDIR=""
for initdir in /etc/init.d /etc/rc.d/init.d /sbin/init.d	\
	 /usr/local/etc/rc.d /etc/rc.d
do
  if
    test -d $initdir
  then
    INITDIR=$initdir
    AC_MSG_RESULT($INITDIR);
    break
  fi
done
AC_ARG_WITH(initdir,
    [  --with-initdir=DIR      directory for init (rc) scripts [${INITDIR}]],
    [ if test x"$withval" = xprefix; then INITDIR=${prefix}; else
	 INITDIR="$withval"; fi ])
if
  test "X$INITDIR" = X
then
  FatalMissingThing "init directory" "Could not locate init directory"
fi
AC_SUBST(INITDIR)


dnl **********************************************************************
dnl checks for group to install fifos as

dnl
dnl	These checks aren't right.  We need to locate the lowest
dnl	unused group id if haclient isn't in the /etc/group file
dnl	and no one has overridden group-id with a --with-group-id
dnl	option.
dnl

AC_ARG_WITH(
  group-name,
    [  --with-group-name=GROUP_NAME
                          GROUP_NAME to run our programs as. [default=haclient]  ],
    [ HA_APIGROUP="$withval" ],
    [ HA_APIGROUP="haclient" ],
  )
AC_SUBST(HA_APIGROUP)
AC_DEFINE_UNQUOTED(HA_APIGROUP, "$HA_APIGROUP", group for our programs)

if
  test  -z "${GETENT}" -o ! -x "${GETENT}"
then
  GETENT=getent
  getent() {
    grep "^${2}:" /etc/$1
  }
fi

if
  test  -z "${IP2UTIL}" -o ! -x "${IP2UTIL}"
then
  IP2UTIL=/sbin/ip
fi


AC_ARG_WITH(
  group-id,
    [  --with-group-id=GROUP_ID  
                          GROUP_ID to run our programs as. [default=60]  ],
    [ HA_APIGID="$withval" ],
    [ HA_APIGID=65 ],
  )
if
  getent group "$HA_APIGROUP" > /dev/null
then
  HA_APIGID=`getent group "$HA_APIGROUP" | cut -d: -f3`
fi
AC_SUBST(HA_APIGID)
AC_DEFINE_UNQUOTED(HA_APIGID, "$HA_APIGID", id for api group)

AC_ARG_WITH(
  ccmuser-name,
    [  --with-ccmuser-name=HA_CCMUSER_NAME
                          HA_CCMUSER_NAME to run privileged non-root things as. [default=hacluster]  ],
    [ HA_CCMUSER="$withval" ],
    [ HA_CCMUSER="hacluster" ],
  )
AC_SUBST(HA_CCMUSER)
AC_DEFINE_UNQUOTED(HA_CCMUSER, "$HA_CCMUSER", user to run privileged non-root things as)

AC_ARG_WITH(
  ccmuser-id,
    [  --with-ccmuser-id=HA_HA_CCMUSER_ID  
                          USER_ID to run privileged non-root things as. [default=17]  ],
    [ HA_CCMUID="$withval" ],
    [ HA_CCMUID=17 ],
  )
if
  getent passwd "$HA_CCMUSER" >/dev/null
then
  HA_CCMUID=`getent passwd "$HA_CCMUSER" | cut -d: -f3`
fi
AC_SUBST(HA_CCMUID)
AC_DEFINE_UNQUOTED(HA_CCMUID, "$HA_CCMUID", id for ccm user)

#
#	Priority for starting via init startup scripts
#
AC_ARG_WITH(
  start-init-priority,
    [  --with-start-init-priority=number  
                          Init start priority. [default=75]  ],
    [ HB_INITSTARTPRI="$withval" ],
    [ HB_INITSTARTPRI=75 ],
  )
AC_SUBST(HB_INITSTARTPRI)
AC_DEFINE_UNQUOTED(HB_INITSTARTPRI,"$HB_INITSTARTPRI", init start priority)

#
#	Priority for stopping via init shutdown scripts
#
AC_ARG_WITH(
  stop-init-priority,
    [  --with-stop-init-priority=number  
                          Init stop priority. [default=5]  ],
    [ HB_INITSTOPPRI="$withval" ],
    [ HB_INITSTOPPRI=05 ],
  )
AC_SUBST(HB_INITSTOPPRI)
AC_DEFINE_UNQUOTED(HB_INITSTOPPRI,"$HB_INITSTOPPRI", init stop priority)

#
#	Name of UCD-SNMP development package
#
AC_ARG_WITH(
  ucd-snmp-devel,
    [  --with-snmp-name=name   Name of ucd snmp developemnt RPM. 
                          [default=ucd-snmp-devel]  ],
    [ UCDSNMPDEVEL=$withval ],
    [ UCDSNMPDEVEL=ucd-snmp-devel ],
  )
if test "$ac_cv_header_ucd_snmp_snmp_h" = no; then
	UCDSNMPDEVEL=""
fi
AC_SUBST(UCDSNMPDEVEL)
AC_DEFINE_UNQUOTED(UCDSNMPDEVEL, $UCDSNMPDEVEL, 
	Name of UCD SNMP development package)

dnl ************************************************************************
dnl checks for library functions to replace them
dnl
dnl     alphasort: Only on BSD.
dnl             System-V systems may have it, but hidden and/or deprecated.
dnl             A replacement function is supplied for it.
dnl
dnl     NoSuchFunctionName:
dnl             is a dummy function which no system supplies.  It is here to make
dnl             the system compile semi-correctly on OpenBSD which doesn't know
dnl             how to create an empty archive
dnl
dnl     scandir: Only on BSD.
dnl             System-V systems may have it, but hidden and/or deprecated.
dnl             A replacement function is supplied for it.
dnl
dnl     setenv: is some bsdish function that should also be avoided (use
dnl             putenv instead)
dnl             On the other hand, putenv doesn't provide the right API for the
dnl             code and has memory leaks designed in (sigh...)  Fortunately this
dnl             A replacement function is supplied for it.
dnl
dnl     setproctitle: sets the process title to a given string
dnl
dnl     strerror: returns a string that corresponds to an errno.
dnl             A replacement function is supplied for it.
dnl
dnl     unsetenv: is some bsdish function that should also be avoided (No 
dnl             replacement)
dnl             A replacement function is supplied for it.
dnl
dnl	strnlen: is a gnu function similar to strlen, but safer.
dnl		We wrote a tolearably-fast replacement function for it.
dnl
dnl	strndup: is a gnu function similar to strdup, but safer.
dnl		We wrote a tolearably-fast replacement function for it.
dnl
dnl	daemon: is a GNU function.  The daemon() function is for programs wishing to
dnl             detach themselves from the controlling terminal and run in the
dnl             background as system daemon
dnl             A replacement function is supplied for it.
dnl
dnl Check Only
dnl
dnl	getopt: If this is valid, define HAVE_DECL_GETOPT to make the getopt.h header compile cleanly.
dnl

AC_REPLACE_FUNCS(alphasort inet_pton NoSuchFunctionName scandir setenv strerror unsetenv strnlen strndup daemon uuid_parse strlcpy strlcat)
dnl AC_CHECK_FUNCS(alphasort inet_pton NoSuchFunctionName scandir setenv strerror unsetenv strnlen strndup daemon uuid_parse)

AC_CHECK_FUNCS(getopt, 
	AC_DEFINE(HAVE_DECL_GETOPT,  1, [Have getopt function]))


AC_SUBST(HA_HAVE_ALPHASORT)
AC_SUBST(HA_HAVE_INET_PTON)
AC_SUBST(HA_HAVE_SCANDIR)
AC_SUBST(HA_HAVE_SETENV)
AC_SUBST(HA_HAVE_STRERROR)
AC_SUBST(HA_HAVE_UNSETENV)
AC_SUBST(HA_HAVE_STRNLEN)
AC_SUBST(HA_HAVE_STRNDUP)
AC_SUBST(HA_HAVE_DAEMON)
AC_SUBST(HA_HAVE_UUID_PARSE)
AC_SUBST(HAVE_STRLCPY)
AC_SUBST(HAVE_DECL_GETOPT)

AC_CHECK_FUNCS(fcntl)
AC_CHECK_FUNCS(flock)
AC_CHECK_FUNCS(inet_aton)
AC_CHECK_FUNCS(mallinfo)
AC_CHECK_FUNCS(mallopt)
AC_CHECK_FUNCS(__default_morecore)
AC_CHECK_FUNCS(seteuid)
AC_CHECK_FUNCS(setegid)
AC_CHECK_FUNCS(getpeereid)

dnl **********************************************************************
dnl Check for various argv[] replacing functions on various OSs
dnl
dnl Borrowed from Proftpd
dnl Proftpd is Licenced under the terms of the GNU General Public Licence
dnl and is available from http://www.proftpd.org/
dnl

AC_CHECK_FUNCS(setproctitle)
AC_CHECK_HEADERS(libutil.h)
AC_CHECK_LIB(util, setproctitle,
	[AC_DEFINE(HAVE_SETPROCTITLE,1,[ ])
		ac_cv_func_setproctitle="yes" ; LIBS="$LIBS -lutil"])

if test "$ac_cv_func_setproctitle" = "yes"; then
  pf_argv_set="PF_ARGV_NONE"
fi

if test "$pf_argv_set" = ""; then
  AC_CHECK_HEADERS(sys/pstat.h)
  if test "$ac_cv_header_pstat_h" = "yes"; then
    AC_CHECK_FUNCS(pstat)

    if test "$ac_cv_func_pstat" = "yes"; then
	pf_argv_set="PF_ARGV_PSTAT"
    else
	pf_argv_set="PF_ARGV_WRITEABLE"
    fi
  fi

  if test "$pf_argv_set" = ""; then
    AC_EGREP_HEADER([#define.*PS_STRINGS.*],sys/exec.h,
			have_psstrings="yes",have_psstrings="no")
    if test "$have_psstrings" = "yes"; then
	pf_argv_set="PF_ARGV_PSSTRINGS"
    fi
  fi

  if test "$pf_argv_set" = ""; then
    AC_CACHE_CHECK(whether __progname and __progname_full are available,
		    pf_cv_var_progname,
		    AC_TRY_LINK([extern char *__progname, *__progname_full;],
			[__progname = "foo"; __progname_full = "foo bar";],
			pf_cv_var_progname="yes", pf_cv_var_progname="no"))

    if test "$pf_cv_var_progname" = "yes"; then
	AC_DEFINE(HAVE___PROGNAME,1,[ ])
    fi

    AC_CACHE_CHECK(which argv replacement method to use,
		    pf_cv_argv_type,
		    AC_EGREP_CPP(yes,[
#if defined(__GNU_HURD__)
  yes
#endif
  ],pf_cv_argv_type="new", pf_cv_argv_type="writeable"))

    if test "$pf_cv_argv_type" = "new"; then
	pf_argv_set="PF_ARGV_NEW"
    fi

    if test "$pf_argv_set" = ""; then
	pf_argv_set="PF_ARGV_WRITEABLE"
    fi
  fi
fi
AC_DEFINE_UNQUOTED(PF_ARGV_TYPE, $pf_argv_set,
	mechanism to pretty-print ps output: setproctitle-equivalent)

dnl End of tests borrowed from Proftpd


dnl check if header file and lib are there for hbaping
hbaping_build="yes"
AC_CHECK_HEADERS(time.h hbaapi.h, , [hbaping_build="no"],[[#if HAVE_TIME_H 
#include <time.h>
#endif]])
AC_CHECK_LIB(HBAAPI, HBA_SendScsiInquiry, , [hbaping_build="no"])
AM_CONDITIONAL(HBAAPI_BUILD, test "x${hbaping_build}" = "xyes")

dnl check if header file and lib are there for zlib
zlib_installed="yes"
AC_CHECK_HEADERS(zlib.h, , [zlib_installed="no"],)
AC_CHECK_LIB(z, compress , , [zlib_intalled="no"])
AM_CONDITIONAL(BUILD_ZLIB_COMPRESS_MODULE, test "x${zlib_installed}" = "xyes")


dnl check if header file and lib are there for zlib
bz2_installed="yes"
AC_CHECK_HEADERS(bzlib.h, , [bz2_installed="no"],)
AC_CHECK_LIB(bz2, BZ2_bzBuffToBuffCompress , , [bz2_intalled="no"])
AM_CONDITIONAL(BUILD_BZ2_COMPRESS_MODULE, test "x${bz2_installed}" = "xyes")

dnl check if header file and lib are there for openais module
openais_installed="yes"
AC_CHECK_HEADERS(evs.h, , [openais_installed="no"],)
AC_CHECK_LIB(evs, evs_initialize , , [openais_intalled="no"])
AM_CONDITIONAL(BUILD_OPENAIS_MODULE, test "x${openais_installed}" = "xyes")


AC_MSG_CHECKING(if clock_t is long enough)
if test $ac_cv_sizeof_long -ge 8; then
  AC_MSG_RESULT(yes)
  AC_DEFINE(CLOCK_T_IS_LONG_ENOUGH, 1, [Set if CLOCK_T is adequate by itself for the "indefinite future" (>= 100 years)])
else
  AC_MSG_RESULT(no)
fi


dnl check if there are getpid() inconsistency
dnl	Note: reduce LIBS; in particular, ltdl can cause confusion.
dnl	Possibly better:  move 'LIBS="$LIBS -lltdl"' from above to beyond here.
dnl
AC_MSG_CHECKING(for getpid() consistency in multi-process/threads program)
ac_save_LIBS=$LIBS
LIBS="-lpthread"
AC_TRY_RUN(`cat $srcdir/config/pidtest.c`, 
AC_MSG_RESULT(ok), 
[AC_MSG_RESULT(fail); AC_DEFINE(GETPID_INCONSISTENT, 1 , [pid inconsistent])],)
LIBS=$ac_save_LIBS

dnl check byte order
AC_MSG_CHECKING(for byteorder)
AC_TRY_RUN(`cat $srcdir/config/byteorder_test.c`,
[AC_MSG_RESULT(little-endian); AC_DEFINE(CONFIG_LITTLE_ENDIAN, 1, [little-endian])],
[AC_MSG_RESULT(big-endian); AC_DEFINE(CONFIG_BIG_ENDIAN, 1, [big-endian])],)


dnl
dnl Lex and yacc can't be trusted to produce code that won't produce
dnl warnings
dnl
NON_FATAL_CFLAGS="$CFLAGS $NON_FATAL_CC_WARNINGS"
AC_SUBST(NON_FATAL_CFLAGS)

dnl
dnl We reset CFLAGS to include our warnings *after* all function
dnl checking goes on, so that our warning flags don't keep the
dnl AC_*FUNCS() calls above from working.  In particular, -Werror will
dnl *always* cause us troubles if we set it before here.
dnl
dnl
CFLAGS="$CFLAGS $CC_WARNINGS"

dnl NOTE:
dnl This check should only be done after CFLAGS is set. Otherwise
dnl linux box will complain because of a warning of the undefined 
dnl function sigignore(). 
dnl 
dnl In theory, all function checks should be done after the CFLAGS is 
dnl set since we are enforcing the -Werror. But this would have a big
dnl impact on the whole source tree so I am only moving the
dnl sigignore for now. A bit of a hack. 
dnl
dnl     sigignore: Only on Solaris.
dnl             it is a solaris replacement for signal(s,SIG_IGN).
dnl
AC_CHECK_FUNCS(sigignore)

dnl
dnl Make sure that CFLAGS is not exported. If the user did
dnl not have CFLAGS in their environment then this should have
dnl no effect. However if CFLAGS was exported from the user's
dnl environment, then the new CFLAGS will also be exported
dnl to sub processes. This causes a problem when configure
dnl is run in the libltdl directory. Horms 16th July 2002
dnl

if export | fgrep " CFLAGS=" > /dev/null; then
	export -n CFLAGS || true # We don't want to bomb out if this fails
fi

if test "$GCC" = yes; then
  CFLAGS="$CFLAGS -ggdb3"
  if
    cc_supports_flag -funsigned-char
  then
    CFLAGS="$CFLAGS -funsigned-char"
  fi
else
  CFLAGS="$CFLAGS -g"
fi
dnl AC_SUBST(CC_WARNINGS)

dnl ************************************************************************
dnl pre AC_OUTPUT stuff
dnl

dnl th aux dir (for holding config & autogenerated stuff)
dnl AC_SUBST(ac_aux_dir)

AC_SUBST(LIBADD_DL)	dnl extra flags for dynamic linking libraries
AC_SUBST(LIBADD_INTL)	dnl extra flags for GNU gettext stuff...

AC_SUBST(LOCALE)

HA_HBCONF_DIR=$sysconfdir/ha.d
AC_SUBST(HA_HBCONF_DIR)
AC_DEFINE_UNQUOTED(HA_HBCONF_DIR,"$HA_HBCONF_DIR", Heartbeat configuration directory)

HA_RC_DIR=$HA_HBCONF_DIR/rc.d
AC_SUBST(HA_RC_DIR)
AC_DEFINE_UNQUOTED(HA_RC_DIR,"$HA_RC_DIR", heartbeat v1 script directory)

AC_ARG_ENABLE([crm],
[  --enable-crm  Compile the Version 2 Cluster Resource Manager.  [default=yes]],
                          [], [enable_crm=yes])

CRM_DIR=""
if test "x${enable_crm}" = "xyes"; then
     CRM_ENABLED=1
     CRM_DIR=crm
     AC_DEFINE_UNQUOTED(WITH_CRM, 1, Use the new Cluster Resource Manager)
else 
     if test -z "${enable_crm}"; then
	enable_crm="no"
     fi
     dnl None of the following items build without the CRM available
     enable_mgmt=no
     enable_dopd=no
     enable_cim_provider=no
fi
AC_SUBST(CRM_DIR)

AC_MSG_NOTICE([whether to enable the Cluster Resource Manager... ${enable_crm}])

AM_CONDITIONAL(CRM_BUILD, test "x${enable_crm}" = "xyes")
AC_SUBST(CRM_ENABLED)


dnl lrm configuration
AC_ARG_ENABLE([lrm],
[  --enable-lrm  Compile the new Local Resource Manager.  [default=yes]],
                     [], [enable_lrm=yes])

LRM_ENABLED=0
if test "x${enable_crm}" = "xyes"; then
   if test "x${enable_lrm}" = "xno"; then
      AC_MSG_WARN([crm enabled, overriding --enable-lrm=no with --enable-lrm=yes])
   elif test -z "${enable_lrm}"; then
	   AC_MSG_WARN([crm enabled, defaulting to --enable-lrm=yes])
   fi
   enable_lrm="yes"
elif test -z "${enable_lrm}"; then
   enable_lrm="no"
fi

if test "x${enable_lrm}" = "xyes"; then
	LRM_ENABLED=1
fi

if
	test -h /proc/$$/exe
then
	AC_MSG_NOTICE("/proc/{pid}/exe link is supported") 
	AC_DEFINE_UNQUOTED(HAVE_PROC_PID, 1, Define to 1 if /proc/{pid} is supported.)
fi

AC_SUBST(LRM_ENABLED)
AM_CONDITIONAL(LRM_BUILD, test "x${enable_lrm}" = "xyes")

AC_MSG_NOTICE([whether to enable the Local Resource Manager... ${enable_lrm}])

dnl ************************************************************************
dnl management and quorum daemons.

AC_CHECK_HEADERS(gnutls/gnutls.h)
AC_CHECK_HEADERS(security/pam_appl.h pam/pam_appl.h)

dnl GNUTLS library: Attempt to determine by 'libgnutls-config' program.
dnl If no 'libgnutls-config', try traditional autoconf means.
AC_PATH_PROGS(LIBGNUTLS_CONFIG, libgnutls-config)

if test -n "$LIBGNUTLS_CONFIG"; then
	AC_MSG_CHECKING(for gnutls header flags)
	GNUTLSHEAD="`$LIBGNUTLS_CONFIG --cflags`";
	AC_MSG_RESULT($GNUTLSHEAD)
	AC_MSG_CHECKING(for gnutls library flags)
	GNUTLSLIBS="`$LIBGNUTLS_CONFIG --libs`";
	AC_MSG_RESULT($GNUTLSLIBS)
else
	AC_CHECK_LIB(gnutls, gnutls_init)
fi
AC_SUBST(GNUTLSHEAD)
AC_SUBST(GNUTLSLIBS)

dnl management tool configuration
AC_ARG_ENABLE([mgmt],
[  --enable-mgmt  Compile the management tool.  [default=try]],
                     [], [enable_mgmt=try])

if test "x${enable_mgmt}" != "xno"; then
	if test "x${enable_mgmt}" = "xtry"; then
		MISSING_FN="WarnMissingThing"
	else
		MISSING_FN="FatalMissingThing"
	fi
	enable_mgmt="yes"
	MGMT_ENABLED=1

	AM_CHECK_PYTHON_HEADERS(,PYTHON_INCLUDES='')
	AC_SUBST(PYTHON_INCLUDES)

	if test "x${PYTHON_INCLUDES}" = "x"; then
  		$MISSING_FN "Python.h" \
		  "The GUI managment module needs Python.h (Linux: python-devel package)"
		enable_mgmt="no"
		MGMT_ENABLED=0
	fi

	if test "$ac_cv_header_security_pam_appl_h" = "no" -a "$ac_cv_header_pam_pam_appl_h" = "no"; then
  		$MISSING_FN "security/pam_appl.h" \
		  "The GUI managment module needs the pam-devel package"
		enable_mgmt="no"
		MGMT_ENABLED=0
	fi

	if test "$ac_cv_header_gnutls_gnutls_h" = "no"; then
  		$MISSING_FN "gnutls/gnutls.h" \
		  "The GUI managment module needs GNU/TLS header files"
		enable_mgmt="no"
		MGMT_ENABLED=0
	fi

	if test -z "$SWIG"; then
		$MISSING_FN "swig" \
		  "The GUI managment module needs swig" \
		  "You can get it from http://swig.org/"
		enable_mgmt="no"
		MGMT_ENABLED=0
	fi
fi

if test "x${enable_mgmt}" != "xno"; then
  RPM_ENABLE_MGMT_CONFIG=1
else
  RPM_ENABLE_MGMT_CONFIG=0
fi
AC_SUBST(RPM_ENABLE_MGMT_CONFIG)

AM_CONDITIONAL(MGMT_BUILD, test "x${enable_mgmt}" != "xno")
if test "x${enable_mgmt}" != "xno"; then
     AC_DEFINE_UNQUOTED(MGMT_ENABLED, 1, Define to 1 if the mgmt-daemon and friends are enabled.)
    dnl If this system might be RPM-based, then adjust some RPM-build details
    if test x"${RPM}" != x""; then
dnl FIXME: a flawed solution but no better one now
         if rpm -q python-gtk > /dev/null; then
              RPM_MGMT_RUNTIME_REQUIRES="libglade2, python-gtk";
         else
              RPM_MGMT_RUNTIME_REQUIRES="libglade2, pygtk2";
         fi
    else
         RPM_MGMT_RUNTIME_REQUIRES=
    fi
else
     RPM_MGMT_RUNTIME_REQUIRES=
fi
AC_SUBST(RPM_MGMT_RUNTIME_REQUIRES)
   
AC_MSG_NOTICE([whether to enable the management tool... ${enable_mgmt}])

dnl quorum server configuration
AC_ARG_ENABLE([quorumd],
[  --enable-quorumd  Compile the quorum server.  [default=try]],
                     [], [enable_quorumd=try])

if test "x${enable_quorumd}" != "xno"; then
	if test "x${enable_quorumd}" = "xtry"; then
		MISSING_FN="WarnMissingThing"
	else
		MISSING_FN="FatalMissingThing"
	fi
	enable_quorumd="yes"
	QUORUMD_ENABLED=1

	if test "$ac_cv_header_gnutls_gnutls_h" = "no"; then
  		$MISSING_FN "gnutls/gnutls.h" \
		  "The quorum server module needs GNU/TLS header files"
		enable_quorumd="no"
		QUORUMD_ENABLED=0
	fi
fi

AC_SUBST(QUORUMD_ENABLED)
AM_CONDITIONAL(QUORUMD_BUILD, test "x${enable_quorumd}" != "xno")
AC_MSG_NOTICE([whether to enable the quorum server... ${enable_quorumd}])

dnl **********************************************
dnl TSA plugin configuration
dnl **********************************************
AC_ARG_ENABLE([tsa-plugin],
[  --enable-tsa-plugin Enable TSA plugin.  [default=no]],
		[], [enable_tsa_plugin=no])
AC_ARG_WITH([JAVA_HOME],
 [  --with-java-home        JAVA_HOME dir], [], [])

AC_ARG_WITH([TSA_DIR],
 [  --with-tsa-dir          TSA diretory, default = /opt/IBM/tsamp/], [], [])

JAVA_HOME=${with_java_home}
TSA_DIR=${with_tsa_dir}

if test "x${enable_tsa_plugin}" != "xno"; then
	if test "x${JAVA_HOME}" = "x"; then
		JAVA_BIN=`which java`
		JAVA_BIN_DIR=`dirname ${JAVA_BIN}`
		JAVA_HOME=`dirname ${JAVA_BIN_DIR}`	
	fi

	if test "x${TSA_DIR}" = "x"; then
		TSA_DIR="/opt/IBM/tsamp/"
	fi
fi

AC_SUBST(JAVA_HOME)
AC_SUBST(TSA_DIR)
AM_CONDITIONAL(TSA_PLUGIN_BUILD, test "x${enable_tsa_plugin}" != "xno")

dnl **********************************************
dnl drbd peer outdate plugin configuration
dnl **********************************************
case "$host_os" in
*linux*)
	AC_ARG_ENABLE([dopd],
	[  --enable-dopd  Compile the Drbd Outdate Peer Daemon and tools.  [default=yes]],
			[], [enable_dopd=yes])
 	;;
*)
	enable_dopd=no
 	;;
esac

AM_CONDITIONAL(BUILD_DRBD_OUTDATE_PEER, test "x${enable_dopd}" != "xno")

hb_libdir="${libdir}/${HB_PKG}"
AC_SUBST(hb_libdir)

HA_PLUGIN_DIR="${hb_libdir}/plugins"
AC_SUBST(HA_PLUGIN_DIR)
AC_DEFINE_UNQUOTED(HA_PLUGIN_DIR,"$HA_PLUGIN_DIR", PILS plugin dir)

LRM_PLUGIN_DIR="${hb_libdir}/plugins/RAExec"
AC_SUBST(LRM_PLUGIN_DIR)
AC_DEFINE_UNQUOTED(LRM_PLUGIN_DIR,"$LRM_PLUGIN_DIR", LRM plugin dir)

HB_RA_DIR="${sysconfdir}/ha.d/resource.d/"
AC_SUBST(HB_RA_DIR)
AC_DEFINE_UNQUOTED(HB_RA_DIR,"$HB_RA_DIR", Location for v1 Heartbeat v1 RAs)

dnl ************ OCF (Open Cluster Framework) **********************
dnl Should be consistent with the OCF standard fixed pathname /usr/lib/ocf
dnl Changing it from this value violates the OCF standard. 
dnl This is why it is not affected by the PREFIX setting.
dnl We do not recommend changing it.
dnl
OCF_ROOT_DIR="/usr/lib/ocf"
AC_ARG_WITH(ocf-root,
    [  --with-ocf-root=DIR      directory for OCF scripts [${OCF_ROOT_DIR}]],
    [ if test x"$withval" = xprefix; then OCF_ROOT_DIR=${prefix}; else
	 OCF_ROOT_DIR="$withval"; fi ])
if test "X$OCF_ROOT_DIR" = X; then
  FatalMissingThing "OCF directory" "Could not locate OCF directory"
fi
AC_SUBST(OCF_ROOT_DIR)
AC_DEFINE_UNQUOTED(OCF_ROOT_DIR,"$OCF_ROOT_DIR", OCF root directory - specified by the OCF standard)

OCF_RA_DIR="${OCF_ROOT_DIR}/resource.d/"
AC_SUBST(OCF_RA_DIR)
AC_DEFINE_UNQUOTED(OCF_RA_DIR,"$OCF_RA_DIR", Location for OCF RAs)

LSB_RA_DIR="${INITDIR}"
AC_SUBST(LSB_RA_DIR)
AC_DEFINE_UNQUOTED(LSB_RA_DIR,"$LSB_RA_DIR", Location for LSB RAs)

STONITH_RA_DIR="${hb_libdir}/stonith.d/"
AC_SUBST(STONITH_RA_DIR)
AC_DEFINE_UNQUOTED(STONITH_RA_DIR,"$STONITH_RA_DIR", Location for STONITH RAs)

AC_ARG_ENABLE([valgrind],
	[  --enable-valgrind  "Run selected heartbeat components using Valgrind."  [default=no]],
			[], [enable_valgrind=no])

AC_ARG_WITH(valgrind-log,
    [  --with-valgrind-log=options  Logging options to pass to valgrind],
    [ VALGRIND_LOG="$withval" ], 
    [])

AC_ARG_WITH(valgrind-suppress,
    [  --with-valgrind-suppress=file  Name of a suppression file to pass to Valgrind [default=/dev/null]],
    [ VALGRIND_SUPP="$withval" ], 
    [ VALGRIND_SUPP="/dev/null" ])

if test "x" = "x$VALGRIND_LOG"; then 
    VALGRIND_LOG="--log-socket=127.0.0.1:1234"
    AC_MSG_NOTICE(Set default Valgrind options to: $VALGRIND_OPTS)
    AC_MSG_NOTICE(Remember to start a receiver on localhost:1234)
fi

AC_PATH_PROG(VALGRIND_BIN, valgrind)
if test "xyes" = "x$enable_valgrind" -a "x$VALGRIND_BIN" != "x"; then
   enable_libc_malloc=yes
fi

AC_DEFINE_UNQUOTED(VALGRIND_BIN, "$VALGRIND_BIN", Valgrind command)
AC_DEFINE_UNQUOTED(VALGRIND_LOG, "$VALGRIND_LOG", Valgrind logging options)
AC_DEFINE_UNQUOTED(VALGRIND_SUPP, "$VALGRIND_SUPP", Name of a suppression file to pass to Valgrind)

AC_ARG_ENABLE([libc-malloc],
	[  --enable-libc-malloc  Use libc malloc instead of Heartbeat's custom one.  [default=no]],
	[], [enable_libc_malloc=no])


if test "xyes" = "x$enable_libc_malloc" -o "x1" = "x$enable_libc_malloc"; then
   AC_DEFINE_UNQUOTED(CL_USE_LIBC_MALLOC, 1, Use libc malloc instead of Heartbeat's custom one.)
fi

dnl **********************************************************************
dnl 'AWK' had been determined via 'aclocal.m4' as the simple name, using
dnl the current PATH (i.e. in the context of 'configure').
dnl
dnl Things within heartbeat will use 'AWK', but from a different context,
dnl so we should determine, and substitute, the full path.
dnl
dnl Note: Even that may have a flaw, e.g. if 'configure' finds (say) 'gawk',
dnl which we here convert to '/path/to/gawk', but the run-time machine lacks it.
dnl We won't worry about that for now.
dnl (David Lee; March 2007)
AC_PATH_PROGS([AWK], $AWK)

dnl **********************************************************************
dnl	Enable optional, experimental directories here...
dnl
XPERIMENTALDIRS=""
AC_SUBST(XPERIMENTALDIRS)

CheckMissingThings


dnl Options for cleaning up the compiler output 
PRETTY_CC=""
QUIET_LIBTOOL_OPTS=""
QUIET_MAKE_OPTS=""
if test x"${enable_pretty}" = "xyes"; then
   enable_quiet="yes"
   echo "install_sh: ${install_sh}"
   PRETTY_CC="`pwd`/tools/ccdv"
   dnl It would be nice if this was rebuilt when needed too...
   mkdir `pwd`/tools/ 2>/dev/null
   gcc $CFLAGS -o `pwd`/tools/ccdv ${srcdir}/tools/ccdv.c
   CC="\$(PRETTY_CC) ${CC}"
fi
if test "x${enable_quiet}" = "xyes"; then
   QUIET_LIBTOOL_OPTS="--quiet"
   QUIET_MAKE_OPTS="--quiet"
fi

AC_MSG_RESULT(Supressing make details: ${enable_quiet})
AC_MSG_RESULT(Pretty printing of compiler output: ${enable_pretty})

dnl Put the above variables to use
LIBTOOL="${LIBTOOL} --tag=CC \$(QUIET_LIBTOOL_OPTS)"
MAKE="${MAKE} \$(QUIET_MAKE_OPTS)"

AC_SUBST(CC)
AC_SUBST(MAKE)
AC_SUBST(LIBTOOL)
AC_SUBST(PRETTY_CC)
AC_SUBST(QUIET_MAKE_OPTS)
AC_SUBST(QUIET_LIBTOOL_OPTS)

dnl *** "echo" adjustments (begin) ***
dnl Some run-time scripts require options to "echo".
dnl This configure is already determining and using "ac_n" and "ac_c"
dnl for internal use, so make available externally.
dnl (Not sure how "future proof" this is, but it at least seems clean.)
dnl
dnl This must be close to the end of "configure.in" otherwise it interferes
dnl with output from the AC_MSG_*() macros.
ECHO_N="$ac_n"
ECHO_C="$ac_c"

case $ac_n in
  -n)	ECHO_E="-e";;
  *)	ECHO_E="";;
esac

ECHO_CMD="echo"
if
  test -x /usr/linux/bin/echo
then
  #	This is for AIX.  I'm not sure it's necessary...
  ECHO_CMD="/usr/linux/bin/echo"
  ECHO_N="-n"
  ECHO_E="-e"
fi

AC_SUBST(ECHO_N)
AC_SUBST(ECHO_C)
AC_SUBST(ECHO_E)
AC_SUBST(ECHO_CMD)
dnl *** "echo" adjustments (end) ***

dnl The Makefiles and shell scripts we output
AC_CONFIG_FILES(heartbeat.spec 					\
Makefile						        \
README							        \
logd/Makefile							\
config/Makefile							\
cts/Makefile					        	\
	cts/CM_fs.py						\
	cts/CM_hb.py						\
	cts/CTS.py						\
	cts/CTSaudits.py					\
	cts/CTSlab.py						\
	cts/CTStests.py						\
	cts/CM_LinuxHAv2.py					\
	cts/CTSproxy.py	        				\
	cts/extracttests.py					\
	cts/getpeinputs.sh		\
	cts/OCFIPraTest.py              	                \
	cts/CIB.py						\
	cts/LSBDummy						\
crm/Makefile							\
	crm/cib/Makefile					\
	crm/crmd/Makefile					\
	crm/pengine/Makefile					\
	crm/tengine/Makefile					\
	crm/admin/Makefile					\
	        crm/admin/crm_primitive.py			\
	        crm/admin/crm_sh				\
		crm/admin/crm_utils.py                          \
		crm/admin/crm_commands.py			\
debian/Makefile							\
doc/Makefile							\
	doc/startstop						\
	doc/cibadmin.8						\
	doc/crm_resource.8					\
contrib/Makefile						\
	contrib/ipfail/Makefile					\
        contrib/mlock/Makefile					\
	contrib/drbd-outdate-peer/Makefile			\
include/Makefile						\
        include/clplumbing/Makefile				\
	include/crm/Makefile					\
		include/crm/common/Makefile			\
		include/crm/pengine/Makefile			\
	include/lrm/Makefile					\
	include/mgmt/Makefile					\
        include/ocf/Makefile					\
        include/pils/Makefile					\
        include/pils/plugin.h					\
        include/saf/Makefile					\
        include/stonith/Makefile				\
        include/fencing/Makefile				\
replace/Makefile						\
lib/Makefile							\
	lib/apphb/Makefile					\
	lib/clplumbing/Makefile					\
	lib/hbclient/Makefile					\
	lib/crm/Makefile					\
	lib/crm/common/Makefile					\
	lib/crm/cib/Makefile					\
	lib/crm/pengine/Makefile				\
	lib/crm/transition/Makefile				\
	lib/lrm/Makefile					\
	lib/mgmt/Makefile					\
	lib/pils/Makefile					\
	lib/plugins/Makefile					\
		lib/plugins/InterfaceMgr/Makefile		\
		lib/plugins/HBauth/Makefile			\
		lib/plugins/HBcomm/Makefile			\
		lib/plugins/lrm/Makefile			\
		lib/plugins/stonith/Makefile			\
		lib/plugins/stonith/ribcl.py			\
		lib/plugins/stonith/external/Makefile		\
		lib/plugins/stonith/external/ibmrsa		\
		lib/plugins/stonith/external/riloe		\
		lib/plugins/stonith/external/ssh		\
		lib/plugins/AppHBNotification/Makefile		\
		lib/plugins/HBcompress/Makefile			\
		lib/plugins/quorum/Makefile			\
		lib/plugins/quorumd/Makefile			\
		lib/plugins/tiebreaker/Makefile			\
	lib/recoverymgr/Makefile				\
	lib/stonith/Makefile					\
	lib/fencing/Makefile					\
lrm/Makefile							\
	lrm/lrmd/Makefile					\
	lrm/admin/Makefile					\
	lrm/test/LRMBasicSanityCheck				\
	lrm/test/Makefile					\
	lrm/test/simple_ops					\
mgmt/Makefile							\
	mgmt/daemon/Makefile					\
	mgmt/client/Makefile					\
		mgmt/client/haclient.py				\
		mgmt/client/mgmtcmd.py				\
heartbeat/Makefile						\
	heartbeat/shellfuncs					\
	heartbeat/rc.d/Makefile					\
		heartbeat/rc.d/ask_resources			\
		heartbeat/rc.d/hb_takeover			\
	heartbeat/init.d/Makefile				\
		heartbeat/init.d/heartbeat			\
	heartbeat/lib/Makefile					\
		heartbeat/lib/BasicSanityCheck			\
		heartbeat/lib/ha_config				\
		heartbeat/lib/ha_propagate			\
		heartbeat/lib/hb_standby			\
		heartbeat/lib/mach_down				\
		heartbeat/lib/req_resource			\
		heartbeat/lib/ResourceManager			\
		heartbeat/lib/TestHeartbeatComm			\
		heartbeat/lib/hb_takeover			\
		heartbeat/lib/hb_addnode			\
		heartbeat/lib/hb_delnode			\
		heartbeat/lib/hb_setweight			\
		heartbeat/lib/hb_setsite			\
	heartbeat/libnet_util/Makefile				\
	heartbeat/logrotate.d/Makefile				\
ldirectord/Makefile						\
ldirectord/ldirectord   					\
	ldirectord/init.d/Makefile				\
	ldirectord/init.d/ldirectord   				\
	ldirectord/init.d/ldirectord.debian			\
	ldirectord/init.d/ldirectord.debian.default		\
	ldirectord/logrotate.d/Makefile				\
	ldirectord/OCF/Makefile					\
	ldirectord/OCF/ldirectord				\
membership/Makefile						\
	membership/ccm/Makefile					\
	membership/quorumd/Makefile				\
pkg/Makefile							\
	pkg/InfoFiles/pkginfo					\
	pkg/InfoFiles/preinstall 				\
	pkg/InfoFiles/postinstall				\
port/Makefile							\
	port/portMakefile					\
		port/heartbeat/pkg-deinstall			\
		port/heartbeat/pkg-descr			\
		port/heartbeat/pkg-install			\
		port/heartbeat/pkg-plist			\
snmp_subagent/Makefile						\
	snmp_subagent/SNMPAgentSanityCheck			\
cim/Makefile		        				\
        cim/mof/Makefile                                        \
        cim/mof/register_providers.sh                           \
        cim/mof/unregister_providers.sh                         \
tsa_plugin/Makefile						\
tsa_plugin/testrun.sh						\
tsa_plugin/linuxha-adapter					\
telecom/Makefile						\
	telecom/apphbd/Makefile					\
	telecom/recoverymgrd/Makefile				\
fencing/Makefile						\
	fencing/stonithd/Makefile				\
	fencing/test/Makefile					\
	fencing/test/STONITHDBasicSanityCheck			\
tools/Makefile							\
	tools/haresources2cib.py				\
	tools/ocf-tester				\
resources/Makefile						\
	resources/OCF/Makefile					\
	resources/OCF/.ocf-binaries				\
	resources/OCF/.ocf-directories				\
	resources/OCF/.ocf-shellfuncs				\
	resources/OCF/ocf-returncodes				\
	resources/OCF/ocf-shellfuncs				\
	resources/heartbeat/Makefile				\
	resources/heartbeat/apache				\
	resources/heartbeat/AudibleAlarm			\
	resources/heartbeat/Delay				\
	resources/heartbeat/db2					\
	resources/heartbeat/Filesystem				\
	resources/heartbeat/hto-mapfuncs			\
	resources/heartbeat/ICP					\
	resources/heartbeat/ids					\
	resources/heartbeat/IPaddr				\
	resources/heartbeat/IPaddr2				\
	resources/heartbeat/IPsrcaddr				\
	resources/heartbeat/IPv6addr				\
	resources/heartbeat/LinuxSCSI				\
	resources/heartbeat/LVM					\
	resources/heartbeat/LVSSyncDaemonSwap			\
	resources/heartbeat/MailTo				\
	resources/heartbeat/OCF					\
	resources/heartbeat/portblock				\
	resources/heartbeat/Raid1				\
	resources/heartbeat/ServeRAID				\
	resources/heartbeat/SendArp				\
	resources/heartbeat/WAS					\
	resources/heartbeat/WinPopup				\
	resources/heartbeat/Xinetd				\
		)

dnl Now process the entire list of files added by previous 
dnl  calls to AC_CONFIG_FILES()
AC_OUTPUT()

dnl subpackages configuration - perhaps configure it properly some other time
dnl when it has been discussed at linux-ha-dev
dnl AC_CONFIG_SUBDIRS(stonith heartbeat)

dnl *****************
dnl Configure summary
dnl *****************

eval my_datadir="`eval echo ${datadir}`"
eval my_includedir="`eval echo ${includedir}`"
eval my_initdir="${INITDIR}"
eval my_libdir="`eval echo ${libdir}`"
eval my_localstatedir="`eval echo ${localstatedir}`"
eval my_mandir="`eval echo ${mandir}`"
eval my_sbindir="`eval echo ${sbindir}`"
eval my_sysconfdir="`eval echo ${sysconfdir}`"

AC_MSG_RESULT([])
AC_MSG_RESULT([$PACKAGE configuration:])
AC_MSG_RESULT([  Version              = "$VERSION"])

AC_MSG_RESULT([  Executables              = "$my_sbindir"])
AC_MSG_RESULT([  Man pages                = "$my_mandir"])
AC_MSG_RESULT([  Libraries                = "$my_libdir"])
AC_MSG_RESULT([  Header files             = "$my_includedir"])
AC_MSG_RESULT([  Arch-independent files   = "$my_datadir"])
AC_MSG_RESULT([  State information        = "$my_localstatedir"])
AC_MSG_RESULT([  System configuration     = "$my_sysconfdir"])
AC_MSG_RESULT([  Init (rc) scripts        = "$my_initdir"])

AC_MSG_RESULT([  Use system LTDL          = "${ac_cv_lib_ltdl_lt_dlopen}"])

AC_MSG_RESULT([  HA group name            = "${HA_APIGROUP}"])
AC_MSG_RESULT([  HA group id              = "${HA_APIGID}"])
AC_MSG_RESULT([  HA user name             = "${HA_CCMUSER}"])
AC_MSG_RESULT([  HA user user id          = "${HA_CCMUID}"])

AC_MSG_RESULT([  Build snmp subagent  = "${enable_snmp_subagent}"])
if test "x${enable_snmp_subagent}" = "xyes"; then
    AC_MSG_RESULT([  SNMP MIB directory       = "${MIBS_DIR}"])
    AC_MSG_RESULT([  SNMP agent libraries     = "${SNMPAGENTLIB}"])
fi
AC_MSG_RESULT([  SNMP libraries           = "${SNMPLIB}"])
AC_MSG_RESULT([  ucd_snmp_devel name      = "${UCDSNMPDEVEL}"])

AC_MSG_RESULT([  Build New CRM            = "${enable_crm}"])
AC_MSG_RESULT([  Build New LRM            = "${enable_lrm}"])
AC_MSG_RESULT([  Build Ldirectord         = "${enable_ldirectord}"])
AC_MSG_RESULT([  Build IPMILan Plugin     = "${enable_ipmilan}"])

AC_MSG_RESULT([  Build CIM providers      = "${enable_cim_provider}"])
if test "x${enable_cim_provider}" = "xyes"; then
    AC_MSG_RESULT([  CIM server               = "${CIMOM}"])
    AC_MSG_RESULT([  CIM providers dir        = "${CMPI_PROVIDER_DIR}"])
    AC_MSG_RESULT([  CMPI header files        = "${CMPI_HEADER_PATH}"])    
fi

AC_MSG_RESULT([  Build TSA plugin         = "${enable_tsa_plugin}"])
if test "x${enable_tsa_plugin}" != "xno"; then
AC_MSG_RESULT([      JAVA_HOME            = "${JAVA_HOME}"])
AC_MSG_RESULT([      TSA_DIR              = "${TSA_DIR}"])
fi
AC_MSG_RESULT([  Build dopd plugin        = "${enable_dopd}"])

AC_MSG_RESULT([  Enable times kludge      = "${enable_times_kludge}"])    
AC_SUBST(DISABLE_TIMES_KLUDGE)

AC_MSG_RESULT([  CC_WARNINGS              = "${CC_WARNINGS}"])
AC_MSG_RESULT([  Mangled CFLAGS           = "${CFLAGS}"])
AC_MSG_RESULT([  Libraries                = "${LIBS}"])
AC_MSG_RESULT([  RPATH enabled            = "${enable_rpath}"])
AC_MSG_RESULT([  Distro-style RPMs        = "${enable_distro_rpm}"])

AC_MSG_RESULT([  ])
AC_MSG_RESULT([Note: If you use the 'make install' method for installation you])
AC_MSG_RESULT([also need to adjust '/etc/passwd' and '/etc/group' manually.])
AC_MSG_RESULT([  ])
<|MERGE_RESOLUTION|>--- conflicted
+++ resolved
@@ -250,13 +250,19 @@
   ${CC} ${tmpCfile} -o ${tmpOutfile}
 then
   LIBC=`${LDD} ${tmpOutfile} | grep libc | sed -e 's%.*=> *%%' -e 's% .*$%%'`
-<<<<<<< HEAD
   LibCdir=`dirname $LIBC`
-  LibDirSuffix=`basename $LibCdir`
-=======
-  LibDirSuffix=`echo $LIBC | awk -F/ '{print $2}'`
-  AC_MSG_RESULT($LibDirSuffix)
->>>>>>> dfde35bc
+  dirlist=`echo $LibCdir | tr '/' ' '`
+  LibDirSuffix=unknown
+  for dir in dirlist
+  do
+    case $dir in
+      *lib*)	LibDirSuffix=$dir; break;;
+      *);;
+    esac
+  done
+  case $LibDirSuffix in
+    unknown)	LibDirSuffix=`basename $LibCdir`;;
+  esac
   rm -f $tmpCfile $tmpOutfile
 else
   AC_MSG_ERROR([Cannot Compile trivial C program])
