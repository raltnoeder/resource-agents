--- conflicted
+++ resolved
@@ -22,140 +22,4 @@
 
 MAINTAINERCLEANFILES    = Makefile.in
 
-doc_DATA		= README.webapps
-<<<<<<< HEAD
-
-STYLESHEET_PREFIX 	?= http://docbook.sourceforge.net/release/xsl/current
-MANPAGES_STYLESHEET 	?= $(STYLESHEET_PREFIX)/manpages/docbook.xsl
-HTML_STYLESHEET 	?= $(STYLESHEET_PREFIX)/xhtml/docbook.xsl
-FO_STYLESHEET 		?= $(STYLESHEET_PREFIX)/fo/docbook.xsl
-REFENTRY_STYLESHEET	?= ra2refentry.xsl
-
-XSLTPROC_OPTIONS 	?= --xinclude
-XSLTPROC_MANPAGES_OPTIONS ?= $(XSLTPROC_OPTIONS)
-XSLTPROC_HTML_OPTIONS 	?= $(XSLTPROC_OPTIONS)
-XSLTPROC_FO_OPTIONS 	?= $(XSLTPROC_OPTIONS)
-
-radir			= $(top_srcdir)/heartbeat
-
-# OCF_ROOT=. is necessary due to a sanity check in ocf-shellfuncs
-# (which tests whether $OCF_ROOT points to a directory
-metadata-%.xml: $(radir)/%
-	OCF_ROOT=. OCF_FUNCTIONS_DIR=$(radir) $< meta-data > $@
-
-metadata-IPv6addr.xml: ../heartbeat/IPv6addr
-	OCF_ROOT=. OCF_FUNCTIONS_DIR=$(radir) $< meta-data > $@
-
-# Please note: we can't name the man pages
-# ocf:heartbeat:<name>. Believe me, I've tried. It looks like it
-# works, but then it doesn't. While make can deal correctly with
-# colons in target names (when properly escaped), it royally messes up
-# when it is deals with _dependencies_ that contain colons. See Bug
-# 12126 on savannah.gnu.org. But, maybe it gets fixed soon, it was
-# first reported in 1995 and added to Savannah in in 2005...
-if BUILD_DOC
-man_MANS	       = ocf_heartbeat_AoEtarget.7 \
-                          ocf_heartbeat_AudibleAlarm.7 \
-                          ocf_heartbeat_ClusterMon.7 \
-                          ocf_heartbeat_CTDB.7 \
-                          ocf_heartbeat_Delay.7 \
-                          ocf_heartbeat_Dummy.7 \
-                          ocf_heartbeat_EvmsSCC.7 \
-                          ocf_heartbeat_Evmsd.7 \
-                          ocf_heartbeat_Filesystem.7 \
-                          ocf_heartbeat_ICP.7 \
-                          ocf_heartbeat_IPaddr.7 \
-                          ocf_heartbeat_IPaddr2.7 \
-                          ocf_heartbeat_IPsrcaddr.7 \
-                          ocf_heartbeat_LVM.7 \
-                          ocf_heartbeat_LinuxSCSI.7 \
-                          ocf_heartbeat_MailTo.7 \
-                          ocf_heartbeat_ManageRAID.7 \
-                          ocf_heartbeat_ManageVE.7 \
-                          ocf_heartbeat_Pure-FTPd.7 \
-                          ocf_heartbeat_Raid1.7 \
-                          ocf_heartbeat_Route.7 \
-                          ocf_heartbeat_SAPDatabase.7 \
-                          ocf_heartbeat_SAPInstance.7 \
-                          ocf_heartbeat_SendArp.7 \
-                          ocf_heartbeat_ServeRAID.7 \
-                          ocf_heartbeat_SphinxSearchDaemon.7 \
-                          ocf_heartbeat_Squid.7 \
-                          ocf_heartbeat_Stateful.7 \
-                          ocf_heartbeat_SysInfo.7 \
-                          ocf_heartbeat_VIPArip.7 \
-                          ocf_heartbeat_VirtualDomain.7 \
-                          ocf_heartbeat_WAS.7 \
-                          ocf_heartbeat_WAS6.7 \
-                          ocf_heartbeat_WinPopup.7 \
-                          ocf_heartbeat_Xen.7 \
-                          ocf_heartbeat_Xinetd.7 \
-                          ocf_heartbeat_anything.7 \
-                          ocf_heartbeat_apache.7 \
-                          ocf_heartbeat_asterisk.7 \
-                          ocf_heartbeat_conntrackd.7 \
-                          ocf_heartbeat_db2.7 \
-                          ocf_heartbeat_drbd.7 \
-                          ocf_heartbeat_eDir88.7 \
-                          ocf_heartbeat_ethmonitor.7 \
-                          ocf_heartbeat_exportfs.7 \
-                          ocf_heartbeat_fio.7 \
-                          ocf_heartbeat_iSCSILogicalUnit.7 \
-                          ocf_heartbeat_iSCSITarget.7 \
-                          ocf_heartbeat_ids.7 \
-                          ocf_heartbeat_iscsi.7 \
-                          ocf_heartbeat_jboss.7 \
-                          ocf_heartbeat_lxc.7 \
-                          ocf_heartbeat_mysql.7 \
-                          ocf_heartbeat_mysql-proxy.7 \
-                          ocf_heartbeat_named.7 \
-                          ocf_heartbeat_nfsserver.7 \
-                          ocf_heartbeat_nginx.7 \
-                          ocf_heartbeat_oracle.7 \
-                          ocf_heartbeat_oralsnr.7 \
-                          ocf_heartbeat_pgsql.7 \
-                          ocf_heartbeat_pingd.7 \
-                          ocf_heartbeat_portblock.7 \
-                          ocf_heartbeat_postfix.7 \
-                          ocf_heartbeat_proftpd.7 \
-                          ocf_heartbeat_rsyncd.7 \
-                          ocf_heartbeat_rsyslog.7 \
-                          ocf_heartbeat_scsi2reservation.7 \
-                          ocf_heartbeat_sfex.7 \
-                          ocf_heartbeat_slapd.7 \
-                          ocf_heartbeat_symlink.7 \
-                          ocf_heartbeat_syslog-ng.7 \
-                          ocf_heartbeat_tomcat.7 \
-                          ocf_heartbeat_vmware.7
-
-if USE_IPV6ADDR
-man_MANS           	+= ocf_heartbeat_IPv6addr.7
-endif
-
-xmlfiles		= $(man_MANS:.7=.xml)
-
-%.1 %.5 %.7 %.8: %.xml
-	$(XSLTPROC) \
-	$(XSLTPROC_MANPAGES_OPTIONS) \
-	$(MANPAGES_STYLESHEET) $<
-
-ocf_heartbeat_%.xml: metadata-%.xml $(srcdir)/$(REFENTRY_STYLESHEET)
-	$(XSLTPROC) --novalid \
-	--stringparam package $(PACKAGE_NAME) \
-	--stringparam version $(VERSION) \
-	--output $@ \
-	$(srcdir)/$(REFENTRY_STYLESHEET) $<
-
-ocf_resource_agents.xml: $(xmlfiles) mkappendix.sh
-	./mkappendix.sh $(xmlfiles) > $@
-
-%.html: %.xml
-	$(XSLTPROC) \
-	$(XSLTPROC_HTML_OPTIONS) \
-	--output $@ \
-	$(HTML_STYLESHEET) $<
-
-xml: ocf_resource_agents.xml
-endif
-=======
->>>>>>> 1acbd6f3
+doc_DATA		= README.webapps